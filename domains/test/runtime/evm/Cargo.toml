[package]
name = "evm-domain-test-runtime"
version = "0.1.0"
authors = ["Vedhavyas Singareddi<ved@subspace.network>, Liu-Cheng Xu <xuliuchengxlc@gmail.com>"]
license = "Apache-2.0"
homepage = "https://subspace.network"
repository = "https://github.com/subspace/subspace/"
edition = "2021"
description = "Subspace EVM domain runtime"
include = [
    "/src",
    "/build.rs",
    "/Cargo.toml",
]

[package.metadata.docs.rs]
targets = ["x86_64-unknown-linux-gnu"]

[dependencies]
codec = { package = "parity-scale-codec", version = "3.2.1", default-features = false, features = ["derive"] }
domain-pallet-executive = { version = "0.1.0", path = "../../../pallets/executive", default-features = false }
domain-test-primitives = { version = "0.1.0", path = "../../primitives", default-features = false }
domain-runtime-primitives = { version = "0.1.0", path = "../../../primitives/runtime", default-features = false }
fp-account = { version = "1.0.0-dev", default-features = false, features = ["serde"], git = "https://github.com/subspace/frontier", rev = "4873a02b4b420b70bd860877515e8d0f1aa82562" }
fp-rpc = { version = "3.0.0-dev", default-features = false, git = "https://github.com/subspace/frontier", rev = "4873a02b4b420b70bd860877515e8d0f1aa82562" }
fp-self-contained = { version = "1.0.0-dev", default-features = false, features = ["serde"], git = "https://github.com/subspace/frontier", rev = "4873a02b4b420b70bd860877515e8d0f1aa82562" }
frame-benchmarking = { version = "4.0.0-dev", default-features = false, optional = true, git = "https://github.com/subspace/polkadot-sdk", rev = "920fb277d5ea16a3b0918052c7555026a1ac2c6c" }
frame-support = { version = "4.0.0-dev", default-features = false, git = "https://github.com/subspace/polkadot-sdk", rev = "920fb277d5ea16a3b0918052c7555026a1ac2c6c" }
frame-system = { version = "4.0.0-dev", default-features = false, git = "https://github.com/subspace/polkadot-sdk", rev = "920fb277d5ea16a3b0918052c7555026a1ac2c6c" }
frame-system-benchmarking = { version = "4.0.0-dev", default-features = false, optional = true, git = "https://github.com/subspace/polkadot-sdk", rev = "920fb277d5ea16a3b0918052c7555026a1ac2c6c" }
frame-system-rpc-runtime-api = { version = "4.0.0-dev", default-features = false, git = "https://github.com/subspace/polkadot-sdk", rev = "920fb277d5ea16a3b0918052c7555026a1ac2c6c" }
hex-literal = { version = '0.4.0', optional = true }
pallet-balances = { version = "4.0.0-dev", default-features = false, git = "https://github.com/subspace/polkadot-sdk", rev = "920fb277d5ea16a3b0918052c7555026a1ac2c6c" }
pallet-base-fee = { version = "1.0.0-dev", default-features = false, git = "https://github.com/subspace/frontier", rev = "4873a02b4b420b70bd860877515e8d0f1aa82562" }
pallet-domain-id = { version = "0.1.0", path = "../../../pallets/domain-id", default-features = false }
pallet-operator-rewards = { version = "0.1.0", path = "../../../pallets/operator-rewards", default-features = false }
pallet-ethereum = { version = "4.0.0-dev", default-features = false, git = "https://github.com/subspace/frontier", rev = "4873a02b4b420b70bd860877515e8d0f1aa82562" }
pallet-evm = { version = "6.0.0-dev", default-features = false, git = "https://github.com/subspace/frontier", rev = "4873a02b4b420b70bd860877515e8d0f1aa82562" }
pallet-evm-chain-id = { version = "1.0.0-dev", default-features = false, git = "https://github.com/subspace/frontier", rev = "4873a02b4b420b70bd860877515e8d0f1aa82562" }
pallet-evm-precompile-modexp = { version = "2.0.0-dev", default-features = false, git = "https://github.com/subspace/frontier", rev = "4873a02b4b420b70bd860877515e8d0f1aa82562" }
pallet-evm-precompile-sha3fips = { version = "2.0.0-dev", default-features = false, git = "https://github.com/subspace/frontier", rev = "4873a02b4b420b70bd860877515e8d0f1aa82562" }
pallet-evm-precompile-simple = { version = "2.0.0-dev", default-features = false, git = "https://github.com/subspace/frontier", rev = "4873a02b4b420b70bd860877515e8d0f1aa82562" }
pallet-messenger = { version = "0.1.0", path = "../../../pallets/messenger", default-features = false }
pallet-sudo = { version = "4.0.0-dev", default-features = false, git = "https://github.com/subspace/polkadot-sdk", rev = "920fb277d5ea16a3b0918052c7555026a1ac2c6c" }
pallet-timestamp = { version = "4.0.0-dev", default-features = false, git = "https://github.com/subspace/polkadot-sdk", rev = "920fb277d5ea16a3b0918052c7555026a1ac2c6c" }
pallet-transaction-payment = { version = "4.0.0-dev", default-features = false, git = "https://github.com/subspace/polkadot-sdk", rev = "920fb277d5ea16a3b0918052c7555026a1ac2c6c" }
pallet-transaction-payment-rpc-runtime-api = { default-features = false, git = "https://github.com/subspace/polkadot-sdk", rev = "920fb277d5ea16a3b0918052c7555026a1ac2c6c" }
pallet-transporter = { version = "0.1.0", path = "../../../pallets/transporter", default-features = false }
scale-info = { version = "2.7.0", default-features = false, features = ["derive"] }
sp-api = { version = "4.0.0-dev", default-features = false, git = "https://github.com/subspace/polkadot-sdk", rev = "920fb277d5ea16a3b0918052c7555026a1ac2c6c" }
sp-block-builder = { version = "4.0.0-dev", default-features = false, git = "https://github.com/subspace/polkadot-sdk", rev = "920fb277d5ea16a3b0918052c7555026a1ac2c6c" }
sp-core = { version = "21.0.0", default-features = false, git = "https://github.com/subspace/polkadot-sdk", rev = "920fb277d5ea16a3b0918052c7555026a1ac2c6c" }
sp-domains = { version = "0.1.0", path = "../../../../crates/sp-domains", default-features = false }
sp-inherents = { version = "4.0.0-dev", default-features = false, git = "https://github.com/subspace/polkadot-sdk", rev = "920fb277d5ea16a3b0918052c7555026a1ac2c6c" }
sp-messenger = { version = "0.1.0", default-features = false, path = "../../../primitives/messenger" }
sp-offchain = { version = "4.0.0-dev", default-features = false, git = "https://github.com/subspace/polkadot-sdk", rev = "920fb277d5ea16a3b0918052c7555026a1ac2c6c" }
sp-runtime = { version = "24.0.0", default-features = false, git = "https://github.com/subspace/polkadot-sdk", rev = "920fb277d5ea16a3b0918052c7555026a1ac2c6c" }
sp-session = { version = "4.0.0-dev", default-features = false, git = "https://github.com/subspace/polkadot-sdk", rev = "920fb277d5ea16a3b0918052c7555026a1ac2c6c" }
sp-std = { version = "8.0.0", default-features = false, git = "https://github.com/subspace/polkadot-sdk", rev = "920fb277d5ea16a3b0918052c7555026a1ac2c6c" }
sp-transaction-pool = { version = "4.0.0-dev", default-features = false, git = "https://github.com/subspace/polkadot-sdk", rev = "920fb277d5ea16a3b0918052c7555026a1ac2c6c" }
sp-version = { version = "22.0.0", default-features = false, git = "https://github.com/subspace/polkadot-sdk", rev = "920fb277d5ea16a3b0918052c7555026a1ac2c6c" }
subspace-core-primitives = { version = "0.1.0", path = "../../../../crates/subspace-core-primitives", default-features = false }
subspace-runtime-primitives = { version = "0.1.0", path = "../../../../crates/subspace-runtime-primitives", default-features = false }

[build-dependencies]
substrate-wasm-builder = { version = "5.0.0-dev", git = "https://github.com/subspace/polkadot-sdk", rev = "920fb277d5ea16a3b0918052c7555026a1ac2c6c", optional = true }

[features]
default = [
    "std",
]
std = [
<<<<<<< HEAD
    "codec/std",
    "domain-pallet-executive/std",
    "domain-runtime-primitives/std",
    "domain-test-primitives/std",
    "fp-account/std",
    "fp-evm/std",
    "fp-rpc/std",
    "fp-self-contained/std",
    "frame-support/std",
    "frame-system/std",
    "frame-system-rpc-runtime-api/std",
    "log/std",
    "pallet-balances/std",
    "pallet-base-fee/std",
    "pallet-domain-id/std",
    "pallet-operator-rewards/std",
    "pallet-ethereum/std",
    "pallet-evm/std",
    "pallet-evm-chain-id/std",
    "pallet-evm-precompile-modexp/std",
    "pallet-evm-precompile-sha3fips/std",
    "pallet-evm-precompile-simple/std",
    "pallet-messenger/std",
    "pallet-sudo/std",
    "pallet-timestamp/std",
    "pallet-transaction-payment-rpc-runtime-api/std",
    "pallet-transaction-payment/std",
    "pallet-transporter/std",
    "scale-info/std",
    "sp-api/std",
    "sp-block-builder/std",
    "sp-core/std",
    "sp-domains/std",
    "sp-session/std",
    "sp-inherents/std",
    "sp-io/std",
    "sp-messenger/std",
    "sp-offchain/std",
    "sp-runtime/std",
    "sp-std/std",
    "sp-transaction-pool/std",
    "sp-version/std",
    "subspace-core-primitives/std",
    "subspace-runtime-primitives/std",
    "substrate-wasm-builder",
=======
	"codec/std",
	"domain-pallet-executive/std",
	"domain-runtime-primitives/std",
	"domain-test-primitives/std",
	"fp-account/std",
	"fp-rpc/std",
	"fp-self-contained/std",
	"frame-support/std",
	"frame-system/std",
	"frame-system-rpc-runtime-api/std",
	"pallet-balances/std",
	"pallet-base-fee/std",
	"pallet-domain-id/std",
	"pallet-operator-rewards/std",
	"pallet-ethereum/std",
	"pallet-evm/std",
	"pallet-evm-chain-id/std",
	"pallet-evm-precompile-modexp/std",
	"pallet-evm-precompile-sha3fips/std",
	"pallet-evm-precompile-simple/std",
	"pallet-messenger/std",
	"pallet-sudo/std",
	"pallet-timestamp/std",
	"pallet-transaction-payment-rpc-runtime-api/std",
	"pallet-transaction-payment/std",
	"pallet-transporter/std",
	"scale-info/std",
	"sp-api/std",
	"sp-block-builder/std",
	"sp-core/std",
	"sp-domains/std",
	"sp-session/std",
	"sp-inherents/std",
	"sp-messenger/std",
	"sp-offchain/std",
	"sp-runtime/std",
	"sp-std/std",
	"sp-transaction-pool/std",
	"sp-version/std",
	"subspace-core-primitives/std",
	"subspace-runtime-primitives/std",
	"substrate-wasm-builder",
>>>>>>> afbf1a3c
]
# Internal implementation detail, enabled during building of wasm blob.
wasm-builder = []<|MERGE_RESOLUTION|>--- conflicted
+++ resolved
@@ -24,12 +24,9 @@
 fp-account = { version = "1.0.0-dev", default-features = false, features = ["serde"], git = "https://github.com/subspace/frontier", rev = "4873a02b4b420b70bd860877515e8d0f1aa82562" }
 fp-rpc = { version = "3.0.0-dev", default-features = false, git = "https://github.com/subspace/frontier", rev = "4873a02b4b420b70bd860877515e8d0f1aa82562" }
 fp-self-contained = { version = "1.0.0-dev", default-features = false, features = ["serde"], git = "https://github.com/subspace/frontier", rev = "4873a02b4b420b70bd860877515e8d0f1aa82562" }
-frame-benchmarking = { version = "4.0.0-dev", default-features = false, optional = true, git = "https://github.com/subspace/polkadot-sdk", rev = "920fb277d5ea16a3b0918052c7555026a1ac2c6c" }
 frame-support = { version = "4.0.0-dev", default-features = false, git = "https://github.com/subspace/polkadot-sdk", rev = "920fb277d5ea16a3b0918052c7555026a1ac2c6c" }
 frame-system = { version = "4.0.0-dev", default-features = false, git = "https://github.com/subspace/polkadot-sdk", rev = "920fb277d5ea16a3b0918052c7555026a1ac2c6c" }
-frame-system-benchmarking = { version = "4.0.0-dev", default-features = false, optional = true, git = "https://github.com/subspace/polkadot-sdk", rev = "920fb277d5ea16a3b0918052c7555026a1ac2c6c" }
 frame-system-rpc-runtime-api = { version = "4.0.0-dev", default-features = false, git = "https://github.com/subspace/polkadot-sdk", rev = "920fb277d5ea16a3b0918052c7555026a1ac2c6c" }
-hex-literal = { version = '0.4.0', optional = true }
 pallet-balances = { version = "4.0.0-dev", default-features = false, git = "https://github.com/subspace/polkadot-sdk", rev = "920fb277d5ea16a3b0918052c7555026a1ac2c6c" }
 pallet-base-fee = { version = "1.0.0-dev", default-features = false, git = "https://github.com/subspace/frontier", rev = "4873a02b4b420b70bd860877515e8d0f1aa82562" }
 pallet-domain-id = { version = "0.1.0", path = "../../../pallets/domain-id", default-features = false }
@@ -70,19 +67,16 @@
     "std",
 ]
 std = [
-<<<<<<< HEAD
     "codec/std",
     "domain-pallet-executive/std",
     "domain-runtime-primitives/std",
     "domain-test-primitives/std",
     "fp-account/std",
-    "fp-evm/std",
     "fp-rpc/std",
     "fp-self-contained/std",
     "frame-support/std",
     "frame-system/std",
     "frame-system-rpc-runtime-api/std",
-    "log/std",
     "pallet-balances/std",
     "pallet-base-fee/std",
     "pallet-domain-id/std",
@@ -106,7 +100,6 @@
     "sp-domains/std",
     "sp-session/std",
     "sp-inherents/std",
-    "sp-io/std",
     "sp-messenger/std",
     "sp-offchain/std",
     "sp-runtime/std",
@@ -116,50 +109,6 @@
     "subspace-core-primitives/std",
     "subspace-runtime-primitives/std",
     "substrate-wasm-builder",
-=======
-	"codec/std",
-	"domain-pallet-executive/std",
-	"domain-runtime-primitives/std",
-	"domain-test-primitives/std",
-	"fp-account/std",
-	"fp-rpc/std",
-	"fp-self-contained/std",
-	"frame-support/std",
-	"frame-system/std",
-	"frame-system-rpc-runtime-api/std",
-	"pallet-balances/std",
-	"pallet-base-fee/std",
-	"pallet-domain-id/std",
-	"pallet-operator-rewards/std",
-	"pallet-ethereum/std",
-	"pallet-evm/std",
-	"pallet-evm-chain-id/std",
-	"pallet-evm-precompile-modexp/std",
-	"pallet-evm-precompile-sha3fips/std",
-	"pallet-evm-precompile-simple/std",
-	"pallet-messenger/std",
-	"pallet-sudo/std",
-	"pallet-timestamp/std",
-	"pallet-transaction-payment-rpc-runtime-api/std",
-	"pallet-transaction-payment/std",
-	"pallet-transporter/std",
-	"scale-info/std",
-	"sp-api/std",
-	"sp-block-builder/std",
-	"sp-core/std",
-	"sp-domains/std",
-	"sp-session/std",
-	"sp-inherents/std",
-	"sp-messenger/std",
-	"sp-offchain/std",
-	"sp-runtime/std",
-	"sp-std/std",
-	"sp-transaction-pool/std",
-	"sp-version/std",
-	"subspace-core-primitives/std",
-	"subspace-runtime-primitives/std",
-	"substrate-wasm-builder",
->>>>>>> afbf1a3c
 ]
 # Internal implementation detail, enabled during building of wasm blob.
 wasm-builder = []