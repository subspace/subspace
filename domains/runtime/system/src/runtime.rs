--- conflicted
+++ resolved
@@ -1,3 +1,4 @@
+use domain_runtime_primitives::RelayerId;
 pub use domain_runtime_primitives::{
     AccountId, Address, Balance, BlockNumber, Hash, Index, Signature,
 };
@@ -27,16 +28,9 @@
 use sp_version::NativeVersion;
 use sp_version::RuntimeVersion;
 use subspace_runtime_primitives::{SHANNON, SSC};
-<<<<<<< HEAD
-use system_runtime_primitives::RelayerId;
-pub use system_runtime_primitives::{
-    AccountId, Address, Balance, BlockNumber, Hash, Index, Signature,
-};
-=======
 
 // Make core-payments WASM runtime available.
 include!(concat!(env!("OUT_DIR"), "/core_payments_wasm_bundle.rs"));
->>>>>>> 2f2242ef
 
 /// Block header type as expected by this runtime.
 pub type Header = generic::Header<BlockNumber, BlakeTwo256>;
