// Copyright (C) 2021 Subspace Labs, Inc.
// SPDX-License-Identifier: Apache-2.0

// Licensed under the Apache License, Version 2.0 (the "License");
// you may not use this file except in compliance with the License.
// You may obtain a copy of the License at
//
// 	http://www.apache.org/licenses/LICENSE-2.0
//
// Unless required by applicable law or agreed to in writing, software
// distributed under the License is distributed on an "AS IS" BASIS,
// WITHOUT WARRANTIES OR CONDITIONS OF ANY KIND, either express or implied.
// See the License for the specific language governing permissions and
// limitations under the License.

//! Primitives for domains pallet.

#![cfg_attr(not(feature = "std"), no_std)]

pub mod bundle_producer_election;
pub mod extrinsics;
pub mod merkle_tree;
pub mod proof_provider_and_verifier;
pub mod storage;
#[cfg(test)]
mod tests;
pub mod valued_trie;

extern crate alloc;

use crate::storage::{RawGenesis, StorageKey};
use alloc::string::String;
use bundle_producer_election::{BundleProducerElectionParams, VrfProofError};
use hexlit::hex;
use parity_scale_codec::{Decode, Encode, MaxEncodedLen};
use scale_info::TypeInfo;
use serde::{Deserialize, Serialize};
use sp_api::RuntimeVersion;
use sp_application_crypto::sr25519;
use sp_core::crypto::KeyTypeId;
use sp_core::sr25519::vrf::VrfSignature;
#[cfg(any(feature = "std", feature = "runtime-benchmarks"))]
use sp_core::sr25519::vrf::{VrfOutput, VrfProof};
use sp_core::H256;
use sp_runtime::generic::OpaqueDigestItemId;
use sp_runtime::traits::{
    BlakeTwo256, Block as BlockT, CheckedAdd, Hash as HashT, Header as HeaderT, NumberFor, Zero,
};
use sp_runtime::{Digest, DigestItem, OpaqueExtrinsic, Percent};
use sp_runtime_interface::pass_by;
use sp_runtime_interface::pass_by::PassBy;
use sp_std::collections::btree_set::BTreeSet;
use sp_std::vec::Vec;
use sp_weights::Weight;
use subspace_core_primitives::crypto::blake3_hash;
use subspace_core_primitives::{bidirectional_distance, Blake3Hash, Randomness, U256};
use subspace_runtime_primitives::{Balance, Moment};

/// Key type for Operator.
const KEY_TYPE: KeyTypeId = KeyTypeId(*b"oper");

/// Extrinsics shuffling seed
pub const DOMAIN_EXTRINSICS_SHUFFLING_SEED_SUBJECT: &[u8] = b"extrinsics-shuffling-seed";

mod app {
    use super::KEY_TYPE;
    use sp_application_crypto::{app_crypto, sr25519};

    app_crypto!(sr25519, KEY_TYPE);
}

/// An operator authority signature.
pub type OperatorSignature = app::Signature;

/// An operator authority keypair. Necessarily equivalent to the schnorrkel public key used in
/// the main executor module. If that ever changes, then this must, too.
#[cfg(feature = "std")]
pub type OperatorPair = app::Pair;

/// An operator authority identifier.
pub type OperatorPublicKey = app::Public;

/// A type that implements `BoundToRuntimeAppPublic`, used for operator signing key.
pub struct OperatorKey;

impl sp_runtime::BoundToRuntimeAppPublic for OperatorKey {
    type Public = OperatorPublicKey;
}

/// Stake weight in the domain bundle election.
///
/// Derived from the Balance and can't be smaller than u128.
pub type StakeWeight = u128;

/// The hash of a execution receipt.
pub type ReceiptHash = H256;

/// The Merkle root of all extrinsics included in a bundle.
pub type ExtrinsicsRoot = H256;

/// Unique identifier of a domain.
#[derive(
    Clone,
    Copy,
    Debug,
    Hash,
    Default,
    Eq,
    PartialEq,
    Ord,
    PartialOrd,
    Encode,
    Decode,
    TypeInfo,
    Serialize,
    Deserialize,
    MaxEncodedLen,
)]
pub struct DomainId(u32);

impl From<u32> for DomainId {
    #[inline]
    fn from(x: u32) -> Self {
        Self(x)
    }
}

impl From<DomainId> for u32 {
    #[inline]
    fn from(domain_id: DomainId) -> Self {
        domain_id.0
    }
}

impl core::ops::Add<DomainId> for DomainId {
    type Output = Self;

    fn add(self, other: DomainId) -> Self {
        Self(self.0 + other.0)
    }
}

impl core::ops::Sub<DomainId> for DomainId {
    type Output = Self;

    fn sub(self, other: DomainId) -> Self {
        Self(self.0 - other.0)
    }
}

impl CheckedAdd for DomainId {
    fn checked_add(&self, rhs: &Self) -> Option<Self> {
        self.0.checked_add(rhs.0).map(Self)
    }
}

impl DomainId {
    /// Creates a [`DomainId`].
    pub const fn new(id: u32) -> Self {
        Self(id)
    }

    /// Converts the inner integer to little-endian bytes.
    pub fn to_le_bytes(&self) -> [u8; 4] {
        self.0.to_le_bytes()
    }
}

impl PassBy for DomainId {
    type PassBy = pass_by::Codec<Self>;
}

#[derive(Debug, Decode, Encode, TypeInfo, PartialEq, Eq, Clone)]
pub struct BundleHeader<Number, Hash, DomainNumber, DomainHash, Balance> {
    /// Proof of bundle producer election.
    pub proof_of_election: ProofOfElection,
    /// Execution receipt that should extend the receipt chain or add confirmations
    /// to the head receipt.
    pub receipt: ExecutionReceipt<Number, Hash, DomainNumber, DomainHash, Balance>,
    /// The size of the bundle body in bytes.
    ///
    /// Used to calculate the storage cost.
    pub bundle_size: u32,
    /// The total (estimated) weight of all extrinsics in the bundle.
    ///
    /// Used to prevent overloading the bundle with compute.
    pub estimated_bundle_weight: Weight,
    /// The Merkle root of all new extrinsics included in this bundle.
    pub bundle_extrinsics_root: ExtrinsicsRoot,
}

impl<Number: Encode, Hash: Encode, DomainNumber: Encode, DomainHash: Encode, Balance: Encode>
    BundleHeader<Number, Hash, DomainNumber, DomainHash, Balance>
{
    /// Returns the hash of this header.
    pub fn hash(&self) -> H256 {
        BlakeTwo256::hash_of(self)
    }
}

/// Header of bundle.
#[derive(Debug, Decode, Encode, TypeInfo, PartialEq, Eq, Clone)]
pub struct SealedBundleHeader<Number, Hash, DomainNumber, DomainHash, Balance> {
    /// Unsealed header.
    pub header: BundleHeader<Number, Hash, DomainNumber, DomainHash, Balance>,
    /// Signature of the bundle.
    pub signature: OperatorSignature,
}

impl<Number: Encode, Hash: Encode, DomainNumber: Encode, DomainHash: Encode, Balance: Encode>
    SealedBundleHeader<Number, Hash, DomainNumber, DomainHash, Balance>
{
    /// Constructs a new instance of [`SealedBundleHeader`].
    pub fn new(
        header: BundleHeader<Number, Hash, DomainNumber, DomainHash, Balance>,
        signature: OperatorSignature,
    ) -> Self {
        Self { header, signature }
    }

    /// Returns the hash of the inner unsealed header.
    pub fn pre_hash(&self) -> H256 {
        self.header.hash()
    }

    /// Returns the hash of this header.
    pub fn hash(&self) -> H256 {
        BlakeTwo256::hash_of(self)
    }

    pub fn slot_number(&self) -> u64 {
        self.header.proof_of_election.slot_number
    }
}

/// Domain bundle.
#[derive(Debug, Decode, Encode, TypeInfo, PartialEq, Eq, Clone)]
pub struct Bundle<Extrinsic, Number, Hash, DomainNumber, DomainHash, Balance> {
    /// Sealed bundle header.
    pub sealed_header: SealedBundleHeader<Number, Hash, DomainNumber, DomainHash, Balance>,
    /// The accompanying extrinsics.
    pub extrinsics: Vec<Extrinsic>,
}

impl<
        Extrinsic: Encode,
        Number: Encode,
        Hash: Encode,
        DomainNumber: Encode,
        DomainHash: Encode,
        Balance: Encode,
    > Bundle<Extrinsic, Number, Hash, DomainNumber, DomainHash, Balance>
{
    /// Returns the hash of this bundle.
    pub fn hash(&self) -> H256 {
        BlakeTwo256::hash_of(self)
    }

    /// Returns the domain_id of this bundle.
    pub fn domain_id(&self) -> DomainId {
        self.sealed_header.header.proof_of_election.domain_id
    }

    /// Return the `bundle_extrinsics_root`
    pub fn extrinsics_root(&self) -> ExtrinsicsRoot {
        self.sealed_header.header.bundle_extrinsics_root
    }

    /// Return the `operator_id`
    pub fn operator_id(&self) -> OperatorId {
        self.sealed_header.header.proof_of_election.operator_id
    }

    /// Return a reference of the execution receipt.
    pub fn receipt(&self) -> &ExecutionReceipt<Number, Hash, DomainNumber, DomainHash, Balance> {
        &self.sealed_header.header.receipt
    }

    /// Consumes [`Bundle`] to extract the execution receipt.
    pub fn into_receipt(self) -> ExecutionReceipt<Number, Hash, DomainNumber, DomainHash, Balance> {
        self.sealed_header.header.receipt
    }
}

/// Bundle with opaque extrinsics.
pub type OpaqueBundle<Number, Hash, DomainNumber, DomainHash, Balance> =
    Bundle<OpaqueExtrinsic, Number, Hash, DomainNumber, DomainHash, Balance>;

/// List of [`OpaqueBundle`].
pub type OpaqueBundles<Block, DomainNumber, DomainHash, Balance> =
    Vec<OpaqueBundle<NumberFor<Block>, <Block as BlockT>::Hash, DomainNumber, DomainHash, Balance>>;

impl<Extrinsic: Encode, Number, Hash, DomainNumber, DomainHash, Balance>
    Bundle<Extrinsic, Number, Hash, DomainNumber, DomainHash, Balance>
{
    /// Convert a bundle with generic extrinsic to a bundle with opaque extrinsic.
    pub fn into_opaque_bundle(
        self,
    ) -> OpaqueBundle<Number, Hash, DomainNumber, DomainHash, Balance> {
        let Bundle {
            sealed_header,
            extrinsics,
        } = self;
        let opaque_extrinsics = extrinsics
            .into_iter()
            .map(|xt| {
                OpaqueExtrinsic::from_bytes(&xt.encode())
                    .expect("We have just encoded a valid extrinsic; qed")
            })
            .collect();
        OpaqueBundle {
            sealed_header,
            extrinsics: opaque_extrinsics,
        }
    }
}

#[cfg(any(feature = "std", feature = "runtime-benchmarks"))]
pub fn dummy_opaque_bundle<
    Number: Encode,
    Hash: Encode,
    DomainNumber: Encode,
    DomainHash: Encode,
    Balance: Encode,
>(
    domain_id: DomainId,
    operator_id: OperatorId,
    receipt: ExecutionReceipt<Number, Hash, DomainNumber, DomainHash, Balance>,
) -> OpaqueBundle<Number, Hash, DomainNumber, DomainHash, Balance> {
    use sp_core::crypto::UncheckedFrom;

    let header = BundleHeader {
        proof_of_election: ProofOfElection::dummy(domain_id, operator_id),
        receipt,
        bundle_size: 0u32,
        estimated_bundle_weight: Default::default(),
        bundle_extrinsics_root: Default::default(),
    };
    let signature = OperatorSignature::unchecked_from([0u8; 64]);

    OpaqueBundle {
        sealed_header: SealedBundleHeader::new(header, signature),
        extrinsics: Vec::new(),
    }
}

/// A digest of the bundle
#[derive(Debug, Decode, Encode, TypeInfo, PartialEq, Eq, Clone)]
pub struct BundleDigest {
    /// The hash of the bundle header
    pub header_hash: H256,
    /// The Merkle root of all new extrinsics included in this bundle.
    pub extrinsics_root: ExtrinsicsRoot,
}

/// Receipt of a domain block execution.
#[derive(Debug, Decode, Encode, TypeInfo, PartialEq, Eq, Clone)]
pub struct ExecutionReceipt<Number, Hash, DomainNumber, DomainHash, Balance> {
    /// The index of the current domain block that forms the basis of this ER.
    pub domain_block_number: DomainNumber,
    /// The block hash corresponding to `domain_block_number`.
    pub domain_block_hash: DomainHash,
    /// Extrinsic root field of the header of domain block referenced by this ER.
    pub domain_block_extrinsic_root: H256,
    /// The hash of the ER for the last domain block.
    pub parent_domain_block_receipt_hash: ReceiptHash,
    /// A pointer to the consensus block index which contains all of the bundles that were used to derive and
    /// order all extrinsics executed by the current domain block for this ER.
    pub consensus_block_number: Number,
    /// The block hash corresponding to `consensus_block_number`.
    pub consensus_block_hash: Hash,
    /// All the bundles that being included in the consensus block.
    pub inboxed_bundles: Vec<InboxedBundle>,
    /// The final state root for the current domain block reflected by this ER.
    ///
    /// Used for verifying storage proofs for domains.
    pub final_state_root: DomainHash,
    /// List of storage roots collected during the domain block execution.
    pub execution_trace: Vec<DomainHash>,
    /// The Merkle root of the execution trace for the current domain block.
    ///
    /// Used for verifying fraud proofs.
    pub execution_trace_root: H256,
    /// All SSC rewards for this ER to be shared across operators.
    pub total_rewards: Balance,
}

impl<Number, Hash, DomainNumber, DomainHash, Balance>
    ExecutionReceipt<Number, Hash, DomainNumber, DomainHash, Balance>
{
    pub fn bundles_extrinsics_roots(&self) -> Vec<&ExtrinsicsRoot> {
        self.inboxed_bundles
            .iter()
            .map(|b| &b.extrinsics_root)
            .collect()
    }

    pub fn valid_bundle_digest_at(&self, index: usize) -> Option<H256> {
        match self.inboxed_bundles.get(index).map(|ib| &ib.bundle) {
            Some(BundleValidity::Valid(bundle_digest_hash)) => Some(*bundle_digest_hash),
            _ => None,
        }
    }

    pub fn valid_bundle_digests(&self) -> Vec<H256> {
        self.inboxed_bundles
            .iter()
            .filter_map(|b| match b.bundle {
                BundleValidity::Valid(bundle_digest_hash) => Some(bundle_digest_hash),
                BundleValidity::Invalid(_) => None,
            })
            .collect()
    }

    pub fn valid_bundle_indexes(&self) -> Vec<u32> {
        self.inboxed_bundles
            .iter()
            .enumerate()
            .filter_map(|(index, b)| match b.bundle {
                BundleValidity::Valid(_) => Some(index as u32),
                BundleValidity::Invalid(_) => None,
            })
            .collect()
    }
}

impl<
        Number: Encode + Zero,
        Hash: Encode + Default,
        DomainNumber: Encode + Zero,
        DomainHash: Clone + Encode + Default,
        Balance: Encode + Zero,
    > ExecutionReceipt<Number, Hash, DomainNumber, DomainHash, Balance>
{
    /// Returns the hash of this execution receipt.
    pub fn hash(&self) -> ReceiptHash {
        BlakeTwo256::hash_of(self)
    }

    pub fn genesis(
        genesis_state_root: DomainHash,
        genesis_extrinsic_root: H256,
        genesis_domain_block_hash: DomainHash,
    ) -> Self {
        ExecutionReceipt {
            domain_block_number: Zero::zero(),
            domain_block_hash: genesis_domain_block_hash,
            domain_block_extrinsic_root: genesis_extrinsic_root,
            parent_domain_block_receipt_hash: Default::default(),
            consensus_block_hash: Default::default(),
            consensus_block_number: Zero::zero(),
            inboxed_bundles: Vec::new(),
            final_state_root: genesis_state_root.clone(),
            execution_trace: sp_std::vec![genesis_state_root],
            execution_trace_root: Default::default(),
            total_rewards: Zero::zero(),
        }
    }

    #[cfg(any(feature = "std", feature = "runtime-benchmarks"))]
    pub fn dummy(
        consensus_block_number: Number,
        consensus_block_hash: Hash,
        domain_block_number: DomainNumber,
        parent_domain_block_receipt_hash: ReceiptHash,
    ) -> ExecutionReceipt<Number, Hash, DomainNumber, DomainHash, Balance> {
        let execution_trace = sp_std::vec![Default::default(), Default::default()];
        let execution_trace_root = {
            let trace: Vec<[u8; 32]> = execution_trace
                .iter()
                .map(|r: &DomainHash| r.encode().try_into().expect("H256 must fit into [u8; 32]"))
                .collect();
            crate::merkle_tree::MerkleTree::from_leaves(trace.as_slice())
                .root()
                .expect("Compute merkle root of trace should success")
                .into()
        };
        ExecutionReceipt {
            domain_block_number,
            domain_block_hash: Default::default(),
            domain_block_extrinsic_root: Default::default(),
            parent_domain_block_receipt_hash,
            consensus_block_number,
            consensus_block_hash,
            inboxed_bundles: sp_std::vec![InboxedBundle::dummy(Default::default())],
            final_state_root: Default::default(),
            execution_trace,
            execution_trace_root,
            total_rewards: Zero::zero(),
        }
    }
}

#[derive(Debug, Decode, Encode, TypeInfo, PartialEq, Eq, Clone)]
pub struct ProofOfElection {
    /// Domain id.
    pub domain_id: DomainId,
    /// The slot number.
    pub slot_number: u64,
    /// Global randomness.
    pub global_randomness: Randomness,
    /// VRF signature.
    pub vrf_signature: VrfSignature,
    /// Operator index in the OperatorRegistry.
    pub operator_id: OperatorId,
}

impl ProofOfElection {
    pub fn verify_vrf_signature(
        &self,
        operator_signing_key: &OperatorPublicKey,
    ) -> Result<(), VrfProofError> {
        let global_challenge = self
            .global_randomness
            .derive_global_challenge(self.slot_number);
        bundle_producer_election::verify_vrf_signature(
            self.domain_id,
            operator_signing_key,
            &self.vrf_signature,
            &global_challenge,
        )
    }

    /// Computes the VRF hash.
    pub fn vrf_hash(&self) -> Blake3Hash {
        let mut bytes = self.vrf_signature.output.encode();
        bytes.append(&mut self.vrf_signature.proof.encode());
        blake3_hash(&bytes)
    }
}

impl ProofOfElection {
    #[cfg(any(feature = "std", feature = "runtime-benchmarks"))]
    pub fn dummy(domain_id: DomainId, operator_id: OperatorId) -> Self {
        let output_bytes = sp_std::vec![0u8; VrfOutput::max_encoded_len()];
        let proof_bytes = sp_std::vec![0u8; VrfProof::max_encoded_len()];
        let vrf_signature = VrfSignature {
            output: VrfOutput::decode(&mut output_bytes.as_slice()).unwrap(),
            proof: VrfProof::decode(&mut proof_bytes.as_slice()).unwrap(),
        };
        Self {
            domain_id,
            slot_number: 0u64,
            global_randomness: Randomness::default(),
            vrf_signature,
            operator_id,
        }
    }
}

/// Type that represents an operator allow list for Domains.
#[derive(TypeInfo, Debug, Encode, Decode, Clone, PartialEq, Eq, Serialize, Deserialize)]
pub enum OperatorAllowList<AccountId: Ord> {
    /// Anyone can operate for this domain.
    Anyone,
    /// Only the specific operators are allowed to operate the domain.
    /// This essentially makes the domain permissioned.
    Operators(BTreeSet<AccountId>),
}

impl<AccountId: Ord> OperatorAllowList<AccountId> {
    /// Returns true if the allow list is either `Anyone` or the operator is part of the allowed operator list.
    pub fn is_operator_allowed(&self, operator: &AccountId) -> bool {
        match self {
            OperatorAllowList::Anyone => true,
            OperatorAllowList::Operators(allowed_operators) => allowed_operators.contains(operator),
        }
    }
}

#[derive(TypeInfo, Debug, Encode, Decode, Clone, PartialEq, Eq, Serialize, Deserialize)]
pub struct GenesisDomain<AccountId: Ord> {
    // Domain runtime items
    pub runtime_name: String,
    pub runtime_type: RuntimeType,
    pub runtime_version: RuntimeVersion,
    pub raw_genesis_storage: Vec<u8>,

    // Domain config items
    pub owner_account_id: AccountId,
    pub domain_name: String,
    pub max_block_size: u32,
    pub max_block_weight: Weight,
    pub bundle_slot_probability: (u64, u64),
    pub target_bundles_per_block: u32,
    pub operator_allow_list: OperatorAllowList<AccountId>,

    // Genesis operator
    pub signing_key: OperatorPublicKey,
    pub minimum_nominator_stake: Balance,
    pub nomination_tax: Percent,
}

/// Types of runtime pallet domains currently supports
#[derive(
    TypeInfo, Debug, Default, Encode, Decode, Clone, PartialEq, Eq, Serialize, Deserialize,
)]
pub enum RuntimeType {
    #[default]
    Evm,
}

/// Type representing the runtime ID.
pub type RuntimeId = u32;

/// Type representing domain epoch.
pub type EpochIndex = u32;

/// Type representing operator ID
pub type OperatorId = u64;

/// Staking specific hold identifier
#[derive(
    PartialEq, Eq, Clone, Encode, Decode, TypeInfo, MaxEncodedLen, Ord, PartialOrd, Copy, Debug,
)]
pub enum StakingHoldIdentifier {
    /// Holds all the pending deposits to an Operator.
    PendingDeposit(OperatorId),
    /// Holds all the currently staked funds to an Operator.
    Staked(OperatorId),
    /// Holds all the currently unlocking funds.
    PendingUnlock(OperatorId),
}

/// Domains specific Identifier for Balances holds.
#[derive(
    PartialEq, Eq, Clone, Encode, Decode, TypeInfo, MaxEncodedLen, Ord, PartialOrd, Copy, Debug,
)]
pub enum DomainsHoldIdentifier {
    Staking(StakingHoldIdentifier),
    DomainInstantiation(DomainId),
}

/// Domains specific digest item.
#[derive(PartialEq, Eq, Clone, Encode, Decode, TypeInfo)]
pub enum DomainDigestItem {
    DomainRuntimeUpgraded(RuntimeId),
    DomainInstantiated(DomainId),
}

/// Domains specific digest items.
pub trait DomainsDigestItem {
    fn domain_runtime_upgrade(runtime_id: RuntimeId) -> Self;
    fn as_domain_runtime_upgrade(&self) -> Option<RuntimeId>;

    fn domain_instantiation(domain_id: DomainId) -> Self;
    fn as_domain_instantiation(&self) -> Option<DomainId>;
}

impl DomainsDigestItem for DigestItem {
    fn domain_runtime_upgrade(runtime_id: RuntimeId) -> Self {
        Self::Other(DomainDigestItem::DomainRuntimeUpgraded(runtime_id).encode())
    }

    fn as_domain_runtime_upgrade(&self) -> Option<RuntimeId> {
        match self.try_to::<DomainDigestItem>(OpaqueDigestItemId::Other) {
            Some(DomainDigestItem::DomainRuntimeUpgraded(runtime_id)) => Some(runtime_id),
            _ => None,
        }
    }

    fn domain_instantiation(domain_id: DomainId) -> Self {
        Self::Other(DomainDigestItem::DomainInstantiated(domain_id).encode())
    }

    fn as_domain_instantiation(&self) -> Option<DomainId> {
        match self.try_to::<DomainDigestItem>(OpaqueDigestItemId::Other) {
            Some(DomainDigestItem::DomainInstantiated(domain_id)) => Some(domain_id),
            _ => None,
        }
    }
}

/// The storage key of the `SelfDomainId` storage item in the `pallet-domain-id`
///
/// Any change to the storage item name or the `pallet-domain-id` name used in the `construct_runtime`
/// macro must be reflected here.
pub fn self_domain_id_storage_key() -> StorageKey {
    StorageKey(
        frame_support::storage::storage_prefix(
            // This is the name used for the `pallet-domain-id` in the `construct_runtime` macro
            // i.e. `SelfDomainId: pallet_domain_id = 90`
            "SelfDomainId".as_bytes(),
            // This is the storage item name used inside the `pallet-domain-id`
            "SelfDomainId".as_bytes(),
        )
        .to_vec(),
    )
}

/// `DomainInstanceData` is used to construct the genesis storage of domain instance chain
#[derive(PartialEq, Eq, Clone, Encode, Decode, TypeInfo)]
pub struct DomainInstanceData {
    pub runtime_type: RuntimeType,
    pub raw_genesis: RawGenesis,
}

#[derive(Debug, Decode, Encode, TypeInfo, Clone)]
pub struct DomainBlockLimit {
    /// The max block size for the domain.
    pub max_block_size: u32,
    /// The max block weight for the domain.
    pub max_block_weight: Weight,
}

/// Checks if the signer Id hash is within the tx range
pub fn signer_in_tx_range(bundle_vrf_hash: &U256, signer_id_hash: &U256, tx_range: &U256) -> bool {
    let distance_from_vrf_hash = bidirectional_distance(bundle_vrf_hash, signer_id_hash);
    distance_from_vrf_hash <= (*tx_range / 2)
}

/// Receipt invalidity type.
#[derive(Debug, Decode, Encode, TypeInfo, Clone, PartialEq, Eq)]
pub enum InvalidReceipt {
    /// The field `invalid_bundles` in [`ExecutionReceipt`] is invalid.
    InvalidBundles,
}

#[derive(Debug, Decode, Encode, TypeInfo, Clone, PartialEq, Eq)]
pub enum ReceiptValidity {
    Valid,
    Invalid(InvalidReceipt),
}

/// Bundle invalidity type
///
/// Each type contains the index of the first invalid extrinsic within the bundle
#[derive(Debug, Decode, Encode, TypeInfo, Clone, PartialEq, Eq)]
pub enum InvalidBundleType {
    /// Failed to decode the opaque extrinsic.
    UndecodableTx(u32),
    /// Transaction is out of the tx range.
    OutOfRangeTx(u32),
    /// Transaction is illegal (unable to pay the fee, etc).
    IllegalTx(u32),
    /// Transaction is an invalid XDM
    InvalidXDM(u32),
    /// Transaction is an inherent extrinsic.
    InherentExtrinsic(u32),
}

impl InvalidBundleType {
    // Return the checking order of the invalid type
    pub fn checking_order(&self) -> u8 {
        // Use explicit number as the order instead of the enum discriminant
        // to avoid changing the order accidentally
        match self {
            Self::UndecodableTx(_) => 1,
            Self::OutOfRangeTx(_) => 2,
            Self::IllegalTx(_) => 3,
            Self::InvalidXDM(_) => 4,
            Self::InherentExtrinsic(_) => 5,
        }
    }

    pub fn extrinsic_index(&self) -> u32 {
        match self {
            Self::UndecodableTx(i) => *i,
            Self::OutOfRangeTx(i) => *i,
            Self::IllegalTx(i) => *i,
            Self::InvalidXDM(i) => *i,
            Self::InherentExtrinsic(i) => *i,
        }
    }
}

#[derive(Debug, Decode, Encode, TypeInfo, PartialEq, Eq, Clone)]
pub enum BundleValidity {
    // The invalid bundle was originally included in the consensus block but subsequently
    // excluded from execution as invalid and holds the `InvalidBundleType`
    Invalid(InvalidBundleType),
    // The valid bundle's hash of `Vec<(tx_signer, tx_hash)>` of all domain extrinsic being
    // included in the bundle.
    Valid(H256),
}

/// [`InboxedBundle`] represents a bundle that was successfully submitted to the consensus chain
#[derive(Debug, Decode, Encode, TypeInfo, PartialEq, Eq, Clone)]
pub struct InboxedBundle {
    pub bundle: BundleValidity,
    pub extrinsics_root: ExtrinsicsRoot,
}

impl InboxedBundle {
    pub fn valid(bundle_digest_hash: H256, extrinsics_root: ExtrinsicsRoot) -> Self {
        InboxedBundle {
            bundle: BundleValidity::Valid(bundle_digest_hash),
            extrinsics_root,
        }
    }

    pub fn invalid(
        invalid_bundle_type: InvalidBundleType,
        extrinsics_root: ExtrinsicsRoot,
    ) -> Self {
        InboxedBundle {
            bundle: BundleValidity::Invalid(invalid_bundle_type),
            extrinsics_root,
        }
    }

    pub fn is_invalid(&self) -> bool {
        matches!(self.bundle, BundleValidity::Invalid(_))
    }

    #[cfg(any(feature = "std", feature = "runtime-benchmarks"))]
    pub fn dummy(extrinsics_root: ExtrinsicsRoot) -> Self {
        InboxedBundle {
            bundle: BundleValidity::Valid(H256::default()),
            extrinsics_root,
        }
    }
}

/// Empty extrinsics root.
pub const EMPTY_EXTRINSIC_ROOT: ExtrinsicsRoot = ExtrinsicsRoot {
    0: hex!("03170a2e7597b7b7e3d84c05391d139a62b157e78786d8c082f29dcf4c111314"),
};

/// Zero operator signing key.
pub const ZERO_OPERATOR_SIGNING_KEY: sr25519::Public = sr25519::Public(hex!(
    "0000000000000000000000000000000000000000000000000000000000000000"
));

pub fn derive_domain_block_hash<DomainHeader: HeaderT>(
    domain_block_number: DomainHeader::Number,
    extrinsics_root: DomainHeader::Hash,
    state_root: DomainHeader::Hash,
    parent_domain_block_hash: DomainHeader::Hash,
    digest: Digest,
) -> DomainHeader::Hash {
    let domain_header = DomainHeader::new(
        domain_block_number,
        extrinsics_root,
        state_root,
        parent_domain_block_hash,
        digest,
    );

    domain_header.hash()
}

sp_api::decl_runtime_apis! {
    /// API necessary for domains pallet.
    pub trait DomainsApi<DomainNumber: Encode + Decode, DomainHash: Encode + Decode> {
        /// Submits the transaction bundle via an unsigned extrinsic.
        fn submit_bundle_unsigned(opaque_bundle: OpaqueBundle<NumberFor<Block>, Block::Hash, DomainNumber, DomainHash, Balance>);

        /// Extract the bundles stored successfully from the given extrinsics.
        fn extract_successful_bundles(
            domain_id: DomainId,
            extrinsics: Vec<Block::Extrinsic>,
        ) -> OpaqueBundles<Block, DomainNumber, DomainHash, Balance>;

        /// Generates a randomness seed for extrinsics shuffling.
        fn extrinsics_shuffling_seed() -> Randomness;

        /// Returns the WASM bundle for given `domain_id`.
        fn domain_runtime_code(domain_id: DomainId) -> Option<Vec<u8>>;

        /// Returns the runtime id for given `domain_id`.
        fn runtime_id(domain_id: DomainId) -> Option<RuntimeId>;

        /// Returns the domain instance data for given `domain_id`.
        fn domain_instance_data(domain_id: DomainId) -> Option<(DomainInstanceData, NumberFor<Block>)>;

        /// Returns the current timestamp at given height.
        fn timestamp() -> Moment;

        /// Returns the current Tx range for the given domain Id.
        fn domain_tx_range(domain_id: DomainId) -> U256;

        /// Return the genesis state root if not pruned
        fn genesis_state_root(domain_id: DomainId) -> Option<H256>;

        /// Returns the best execution chain number.
        fn head_receipt_number(domain_id: DomainId) -> NumberFor<Block>;

        /// Returns the block number of oldest execution receipt.
        fn oldest_receipt_number(domain_id: DomainId) -> NumberFor<Block>;

        /// Returns the block tree pruning depth.
        fn block_tree_pruning_depth() -> NumberFor<Block>;

        /// Returns the domain block limit of the given domain.
        fn domain_block_limit(domain_id: DomainId) -> Option<DomainBlockLimit>;

        /// Returns true if there are any ERs in the challenge period with non empty extrinsics.
        fn non_empty_er_exists(domain_id: DomainId) -> bool;

        /// Returns the current best number of the domain.
        fn domain_best_number(domain_id: DomainId) -> Option<DomainNumber>;

        /// Returns the chain state root at the given block.
        fn domain_state_root(domain_id: DomainId, number: DomainNumber, hash: DomainHash) -> Option<DomainHash>;

<<<<<<< HEAD

=======
        /// Returns the execution receipt
        #[allow(clippy::type_complexity)]
        fn execution_receipt(receipt_hash: ReceiptHash) -> Option<ExecutionReceipt<NumberFor<Block>, Block::Hash, DomainNumber, DomainHash, Balance>>;
>>>>>>> 225dbd69
    }

    pub trait BundleProducerElectionApi<Balance: Encode + Decode> {
        fn bundle_producer_election_params(domain_id: DomainId) -> Option<BundleProducerElectionParams<Balance>>;

        fn operator(operator_id: OperatorId) -> Option<(OperatorPublicKey, Balance)>;
    }
}<|MERGE_RESOLUTION|>--- conflicted
+++ resolved
@@ -894,13 +894,9 @@
         /// Returns the chain state root at the given block.
         fn domain_state_root(domain_id: DomainId, number: DomainNumber, hash: DomainHash) -> Option<DomainHash>;
 
-<<<<<<< HEAD
-
-=======
         /// Returns the execution receipt
         #[allow(clippy::type_complexity)]
         fn execution_receipt(receipt_hash: ReceiptHash) -> Option<ExecutionReceipt<NumberFor<Block>, Block::Hash, DomainNumber, DomainHash, Balance>>;
->>>>>>> 225dbd69
     }
 
     pub trait BundleProducerElectionApi<Balance: Encode + Decode> {
