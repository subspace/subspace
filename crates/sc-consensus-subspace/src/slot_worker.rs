--- conflicted
+++ resolved
@@ -536,40 +536,7 @@
             }
         }
 
-<<<<<<< HEAD
-        #[cfg(feature = "pot")]
-        {
-            maybe_pre_digest.map(|pre_digest| {
-                (
-                    pre_digest,
-                    SubspaceJustification::Checkpoints(new_checkpoints),
-                )
-            })
-        }
-        #[cfg(not(feature = "pot"))]
-        maybe_pre_digest
-=======
-        // TODO: This is a workaround for potential root cause of
-        //  https://github.com/subspace/subspace/issues/871, also being discussed in
-        //  https://substrate.stackexchange.com/questions/7886/is-block-creation-guaranteed-to-be-running-after-parent-block-is-fully-imported
-        if maybe_pre_digest.is_some() {
-            let block_number = *parent_header.number() + One::one();
-            let (acknowledgement_sender, mut acknowledgement_receiver) = mpsc::channel(0);
-
-            self.subspace_link
-                .block_importing_notification_sender
-                .notify(move || BlockImportingNotification {
-                    block_number,
-                    acknowledgement_sender,
-                });
-
-            while (acknowledgement_receiver.next().await).is_some() {
-                // Wait for all the acknowledgements to finish.
-            }
-        }
-
         maybe_pre_digest.map(|pre_digest| (pre_digest, pot_justification))
->>>>>>> 51f39b9c
     }
 
     fn pre_digest_data(
