--- conflicted
+++ resolved
@@ -24,7 +24,6 @@
     NetworkParametersPersistenceError, NetworkingParametersManager, Node, NodeRunner,
     ParityDbError, ParityDbProviderStorage, PieceByHashRequestHandler, PieceByHashResponse,
     RootBlockBySegmentIndexesRequestHandler, RootBlockRequest, RootBlockResponse,
-    SWARM_PENDING_TO_ESTABLISHED_CONNECTIONS_FACTOR,
 };
 use thiserror::Error;
 use tokio::sync::Semaphore;
@@ -194,15 +193,8 @@
         provider_storage,
         max_established_incoming_connections: dsn_config.max_in_connections,
         max_established_outgoing_connections: dsn_config.max_out_connections,
-<<<<<<< HEAD
-        max_pending_incoming_connections: dsn_config.max_in_connections
-            * SWARM_PENDING_TO_ESTABLISHED_CONNECTIONS_FACTOR,
-        max_pending_outgoing_connections: dsn_config.max_out_connections
-            * SWARM_PENDING_TO_ESTABLISHED_CONNECTIONS_FACTOR,
-=======
         max_pending_incoming_connections: dsn_config.max_pending_in_connections,
         max_pending_outgoing_connections: dsn_config.max_pending_out_connections,
->>>>>>> b7b008a9
         target_connections: dsn_config.target_connections,
 
         ..subspace_networking::Config::default()
