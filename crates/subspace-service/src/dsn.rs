pub mod import_blocks;
pub mod node_provider_storage;

use crate::dsn::node_provider_storage::NodeProviderStorage;
use crate::piece_cache::PieceCache;
use crate::RootBlockCache;
use either::Either;
use futures::stream::FuturesUnordered;
use futures::{Stream, StreamExt};
use sc_client_api::AuxStore;
use sc_consensus_subspace::ArchivedSegmentNotification;
use sc_consensus_subspace_rpc::RootBlockProvider;
use sp_core::traits::SpawnNamed;
use sp_runtime::traits::Block as BlockT;
use std::num::NonZeroUsize;
use std::path::PathBuf;
use std::sync::Arc;
use subspace_archiving::archiver::ArchivedSegment;
use subspace_core_primitives::{PieceIndex, RootBlock, PIECES_IN_SEGMENT};
use subspace_networking::libp2p::{identity, Multiaddr};
use subspace_networking::utils::pieces::announce_single_piece_index_with_backoff;
use subspace_networking::{
    peer_id, BootstrappedNetworkingParameters, CreationError, MemoryProviderStorage, Node,
    NodeRunner, ParityDbProviderStorage, PieceByHashRequestHandler, PieceByHashResponse,
    RootBlockBySegmentIndexesRequestHandler, RootBlockRequest, RootBlockResponse,
};
use tokio::sync::Semaphore;
use tracing::{debug, error, info, trace, warn, Instrument};

/// Provider records cache size
const MAX_PROVIDER_RECORDS_LIMIT: usize = 100000; // ~ 10 MB

const ROOT_BLOCK_NUMBER_LIMIT: u64 = 100;

/// DSN configuration parameters.
#[derive(Clone, Debug)]
pub struct DsnConfig {
    /// Where local DSN node will listen for incoming connections.
    pub listen_on: Vec<Multiaddr>,

    /// Bootstrap nodes for DSN.
    pub bootstrap_nodes: Vec<Multiaddr>,

    /// Reserved nodes for DSN.
    pub reserved_peers: Vec<Multiaddr>,

    /// Identity keypair of a node used for authenticated connections.
    pub keypair: identity::Keypair,

    /// Determines whether we allow keeping non-global (private, shared, loopback..) addresses in Kademlia DHT.
    pub allow_non_global_addresses_in_dht: bool,

    /// System base path.
    pub base_path: Option<PathBuf>,
}

type DsnProviderStorage<AS> =
    NodeProviderStorage<PieceCache<AS>, Either<ParityDbProviderStorage, MemoryProviderStorage>>;

pub(crate) fn create_dsn_instance<Block, AS>(
    dsn_config: DsnConfig,
    piece_cache: PieceCache<AS>,
    root_block_cache: RootBlockCache<AS>,
) -> Result<(Node, NodeRunner<DsnProviderStorage<AS>>), CreationError>
where
    Block: BlockT,
    AS: AuxStore + Sync + Send + 'static,
{
    trace!("Subspace networking starting.");

    let peer_id = peer_id(&dsn_config.keypair);

    let external_provider_storage = if let Some(path) = dsn_config.base_path {
        let db_path = path.join("storage_providers_db");

        let cache_size: NonZeroUsize = NonZeroUsize::new(MAX_PROVIDER_RECORDS_LIMIT)
            .expect("Manual value should be greater than zero.");

        Either::Left(ParityDbProviderStorage::new(&db_path, cache_size, peer_id)?)
    } else {
        Either::Right(MemoryProviderStorage::new(peer_id))
    };

    let provider_storage =
        NodeProviderStorage::new(peer_id, piece_cache.clone(), external_provider_storage);

    let networking_config = subspace_networking::Config {
        keypair: dsn_config.keypair.clone(),
        listen_on: dsn_config.listen_on,
        allow_non_global_addresses_in_dht: dsn_config.allow_non_global_addresses_in_dht,
        networking_parameters_registry: BootstrappedNetworkingParameters::new(
            dsn_config.bootstrap_nodes,
        )
        .boxed(),
        request_response_protocols: vec![
            PieceByHashRequestHandler::create(move |req| {
                let result = match piece_cache.get_piece(req.piece_index_hash) {
                    Ok(maybe_piece) => maybe_piece,
                    Err(error) => {
                        error!(piece_index_hash = ?req.piece_index_hash, %error, "Failed to get piece from cache");
                        None
                    }
                };

                async { Some(PieceByHashResponse { piece: result }) }
            }),
            RootBlockBySegmentIndexesRequestHandler::create(move |req| {
                let segment_indexes = match req {
                    RootBlockRequest::SegmentIndexes { segment_indexes } => segment_indexes.clone(),
                    RootBlockRequest::LastRootBlocks { root_block_number } => {
                        let mut block_limit = *root_block_number;
                        if *root_block_number > ROOT_BLOCK_NUMBER_LIMIT {
                            debug!(%root_block_number, "Root block number exceeded the limit.");

                            block_limit = ROOT_BLOCK_NUMBER_LIMIT;
                        }

                        let max_segment_index = root_block_cache.max_segment_index();

                        // several last segment indexes
                        (0..=max_segment_index)
                            .rev()
                            .take(block_limit as usize)
                            .collect::<Vec<_>>()
                    }
                };

                let internal_result = segment_indexes
                    .iter()
                    .map(|segment_index| root_block_cache.get_root_block(*segment_index))
                    .collect::<Result<Option<Vec<RootBlock>>, _>>();

<<<<<<< HEAD
                match internal_result {
                    Ok(Some(root_blocks)) => Some(RootBlockResponse { root_blocks }),
                    Ok(None) => {
                        error!("Root block collection contained empty root blocks.");

                        None
                    }
=======
                let result = match internal_result {
                    Ok(root_blocks) => Some(RootBlockResponse { root_blocks }),
>>>>>>> 0dd59612
                    Err(error) => {
                        error!(%error, "Failed to get root blocks from cache");

                        None
                    }
                };

                async move { result }
            }),
        ],
        provider_storage,
        ..subspace_networking::Config::default()
    };

    subspace_networking::create(networking_config)
}

/// Start an archiver that will listen for archived segments and send it to DSN network using
/// pub-sub protocol.
pub(crate) async fn start_dsn_archiver<Spawner>(
    mut archived_segment_notification_stream: impl Stream<Item = ArchivedSegmentNotification> + Unpin,
    node: Node,
    spawner: Spawner,
    segment_publish_concurrency: NonZeroUsize,
) where
    Spawner: SpawnNamed,
{
    trace!("Subspace DSN archiver started.");

    let segment_publish_semaphore = Arc::new(Semaphore::new(segment_publish_concurrency.get()));

    let mut last_published_segment_index: Option<u64> = None;
    while let Some(ArchivedSegmentNotification {
        archived_segment, ..
    }) = archived_segment_notification_stream.next().await
    {
        let segment_index = archived_segment.root_block.segment_index();
        let first_piece_index = segment_index * u64::from(PIECES_IN_SEGMENT);

        info!(%segment_index, "Processing a segment.");

        // skip repeating publication
        if let Some(last_published_segment_index) = last_published_segment_index {
            if last_published_segment_index == segment_index {
                info!(?segment_index, "Archived segment skipped.");
                continue;
            }
        }

        let publishing_permit = match segment_publish_semaphore.clone().acquire_owned().await {
            Ok(publishing_permit) => publishing_permit,
            Err(error) => {
                warn!(
                    %segment_index,
                    %error,
                    "Semaphore was closed, interrupting publishing"
                );
                return;
            }
        };

        spawner.spawn(
            "segment-publishing",
            Some("subspace-networking"),
            Box::pin({
                let node = node.clone();

                async move {
                    publish_pieces(&node, first_piece_index, segment_index, archived_segment).await;

                    // Release only after publishing is finished
                    drop(publishing_permit);
                }
                .in_current_span()
            }),
        );

        last_published_segment_index = Some(segment_index);
    }
}

// Publishes pieces-by-sector to DSN in bulk. Supports cancellation.
pub(crate) async fn publish_pieces(
    node: &Node,
    first_piece_index: PieceIndex,
    segment_index: u64,
    archived_segment: Arc<ArchivedSegment>,
) {
    let pieces_indexes = (first_piece_index..).take(archived_segment.pieces.count());

    let mut pieces_publishing_futures = pieces_indexes
        .map(|piece_index| announce_single_piece_index_with_backoff(piece_index, node))
        .collect::<FuturesUnordered<_>>();

    while pieces_publishing_futures.next().await.is_some() {
        // empty body
    }

    info!(%segment_index, "Segment publishing was successful.");
}<|MERGE_RESOLUTION|>--- conflicted
+++ resolved
@@ -130,18 +130,13 @@
                     .map(|segment_index| root_block_cache.get_root_block(*segment_index))
                     .collect::<Result<Option<Vec<RootBlock>>, _>>();
 
-<<<<<<< HEAD
-                match internal_result {
+                let result = match internal_result {
                     Ok(Some(root_blocks)) => Some(RootBlockResponse { root_blocks }),
                     Ok(None) => {
                         error!("Root block collection contained empty root blocks.");
 
                         None
                     }
-=======
-                let result = match internal_result {
-                    Ok(root_blocks) => Some(RootBlockResponse { root_blocks }),
->>>>>>> 0dd59612
                     Err(error) => {
                         error!(%error, "Failed to get root blocks from cache");
 
