--- conflicted
+++ resolved
@@ -221,14 +221,8 @@
         })?
     }
 
-<<<<<<< HEAD
-    /// Writes a piece/s to the plot by index, will overwrite if piece exists (updates).
-    /// Returns a tuple of offsets of new pieces and pieces which were removed
-    pub(crate) fn write_many(
-=======
     /// Writes a piece/s to the plot by index, will overwrite if piece exists (updates)
     pub fn write_many(
->>>>>>> 76d20af3
         &self,
         encodings: Arc<FlatPieces>,
         piece_indexes: Vec<PieceIndex>,
