--- conflicted
+++ resolved
@@ -56,27 +56,6 @@
         NetworkingParametersManager::new(&known_addresses_db_path).map(|manager| manager.boxed())?
     };
 
-<<<<<<< HEAD
-    let weak_readers_and_pieces = Arc::downgrade(readers_and_pieces);
-=======
-    let provider_db_path = base_path.join("providers_db");
-
-    info!(
-        db_path = ?provider_db_path,
-        keys_limit = ?provided_keys_limit,
-        "Initializing provider storage..."
-    );
-    let persistent_provider_storage =
-        ParityDbProviderStorage::new(&provider_db_path, provided_keys_limit, peer_id)
-            .map_err(|err| anyhow::anyhow!(err.to_string()))?;
-    info!(
-        current_size = ?persistent_provider_storage.size(),
-        "Provider storage initialized successfully"
-    );
-
-    let farmer_provider_storage = FarmerProviderStorage::new(peer_id, piece_cache.clone());
->>>>>>> 588708f5
-
     // TODO: Consider introducing and using global in-memory segment header cache (this comment is
     //  in multiple files)
     let last_archived_segment_index = Arc::new(AtomicU64::default());
