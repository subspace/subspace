--- conflicted
+++ resolved
@@ -5,11 +5,8 @@
 use std::net::SocketAddr;
 use std::path::PathBuf;
 use std::sync::Arc;
-<<<<<<< HEAD
 use std::time::Duration;
-=======
 use subspace_core_primitives::PublicKey;
->>>>>>> 2a4e635c
 use subspace_farmer::ws_rpc_server::{RpcServer, RpcServerImpl};
 use subspace_farmer::{
     Commitments, FarmerData, Farming, Identity, ObjectMappings, Plot, Plotting, RpcClient, WsRpc,
@@ -28,11 +25,8 @@
     listen_on: Vec<Multiaddr>,
     node_rpc_url: &str,
     ws_server_listen_addr: SocketAddr,
-<<<<<<< HEAD
+    reward_address: Option<PublicKey>,
     best_block_number_check_interval: Duration,
-=======
-    reward_address: Option<PublicKey>,
->>>>>>> 2a4e635c
 ) -> Result<(), anyhow::Error> {
     // TODO: This doesn't account for the fact that node can
     // have a completely different history to what farmer expects
