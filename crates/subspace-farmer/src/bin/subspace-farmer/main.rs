--- conflicted
+++ resolved
@@ -8,11 +8,8 @@
 use sp_core::crypto::PublicError;
 use std::net::SocketAddr;
 use std::path::PathBuf;
-<<<<<<< HEAD
 use std::time::Duration;
-=======
 use subspace_core_primitives::PublicKey;
->>>>>>> 2a4e635c
 use subspace_networking::libp2p::Multiaddr;
 
 const BEST_BLOCK_NUMBER_CHECK_INTERVAL: Duration = Duration::from_secs(5);
@@ -124,11 +121,8 @@
                 listen_on,
                 &node_rpc_url,
                 ws_server_listen_addr,
-<<<<<<< HEAD
+                reward_address,
                 BEST_BLOCK_NUMBER_CHECK_INTERVAL,
-=======
-                reward_address,
->>>>>>> 2a4e635c
             )
             .await?;
         }
