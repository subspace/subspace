--- conflicted
+++ resolved
@@ -8,12 +8,7 @@
 use std::time::Duration;
 use subspace_core_primitives::{PieceIndex, PieceIndexHash};
 use subspace_networking::utils::multihash::MultihashCode;
-<<<<<<< HEAD
 use subspace_networking::{FixedProviderRecordStorage, Node, ToMultihash};
-use tokio::sync::Semaphore;
-=======
-use subspace_networking::{Node, ToMultihash};
->>>>>>> 1b943137
 use tokio::time::error::Elapsed;
 use tokio::time::timeout;
 use tracing::{debug, error, info, trace};
@@ -30,8 +25,6 @@
 pub(crate) struct PieceSectorPublisher<FPRS: FixedProviderRecordStorage> {
     dsn_node: Node,
     cancelled: Arc<AtomicBool>,
-<<<<<<< HEAD
-    semaphore: Arc<Semaphore>,
     fixed_provider_storage: FPRS,
 }
 
@@ -39,23 +32,12 @@
     pub(crate) fn new(
         dsn_node: Node,
         cancelled: Arc<AtomicBool>,
-        semaphore: Arc<Semaphore>,
         fixed_provider_storage: FPRS,
     ) -> Self {
         Self {
             dsn_node,
             cancelled,
-            semaphore,
             fixed_provider_storage,
-=======
-}
-
-impl PieceSectorPublisher {
-    pub(crate) fn new(dsn_node: Node, cancelled: Arc<AtomicBool>) -> Self {
-        Self {
-            dsn_node,
-            cancelled,
->>>>>>> 1b943137
         }
     }
 
