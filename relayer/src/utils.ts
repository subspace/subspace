--- conflicted
+++ resolved
@@ -1,10 +1,5 @@
-<<<<<<< HEAD
-import { EventRecord } from "@polkadot/types/interfaces/system";
+import { EventRecord, Event } from "@polkadot/types/interfaces/system";
 import { ParaHeadAndId, ParachainConfigType } from "./types";
-=======
-import { EventRecord, Event } from "@polkadot/types/interfaces/system";
-import { ParaHeadAndId, ParachainsMap } from "./types";
->>>>>>> b9235029
 import Parachain from "./parachain";
 import Target from "./target";
 import logger from "./logger";
@@ -44,19 +39,12 @@
 ): Promise<ParachainsMap> => {
     const map = new Map();
 
-<<<<<<< HEAD
     for (let index = 0; index < configParachains.length; index++) {
         const { url, chain, paraId, signerSeed } = configParachains[index];
         const signer = getAccount(signerSeed);
         const feedId = await target.sendCreateFeedTx(signer);
         const parachain = new Parachain({ feedId, url, chain, logger, signer });
-        map.set(paraId, parachain)
-=======
-    for (const { url, chain, paraId } of configParachains) {
-        const feedId = await target.sendCreateFeedTx();
-        const parachain = new Parachain({ feedId, url: url, chain: chain, logger });
         map.set(paraId, parachain);
->>>>>>> b9235029
     }
 
     return map;
