import { ApiPromise, WsProvider } from "@polkadot/api";
<<<<<<< HEAD
=======

>>>>>>> b643b415
import { getAccount } from "./account";
import { loadConfig } from "./config";
import Source from "./source";
import Target from "./target";
import logger from "./logger";
import { fetchParaBlock } from "./rpc";
import { RegistryTypes } from "@polkadot/types/types";

const config = loadConfig();

<<<<<<< HEAD
// TODO: use typedefs from subspace.js
const types = {
  PutDataObject: "Vec<u8>",
  ChainId: "u32",
};

const createApi = async (url: string, types?: RegistryTypes) => {
=======
const createApi = async (url: string) => {
>>>>>>> b643b415
  const provider = new WsProvider(url);
  const api = await ApiPromise.create({
    provider,
  });

  return api;
};

// TODO: remove IIFE when Eslint is updated to v8.0.0 (will support top-level await)
(async () => {
  const targetApi = await createApi(config.targetChainUrl);
  // use getAccount func because we cannot create keyring instance before API is instanciated
  const signer = getAccount(config.accountSeed);

  const target = new Target({ api: targetApi, signer, logger });


  const sources = await Promise.all(
<<<<<<< HEAD
    config.sourceChainUrls.map(async ({ url, chainId, parachains }) => {
=======
    config.sourceChainUrls.map(async ({ url }) => {
>>>>>>> b643b415
      const api = await createApi(url);
      const chain = await api.rpc.system.chain();
      const feedId = await target.sendCreateFeedTx();

      return new Source({
        api,
<<<<<<< HEAD
        chain: chain.toString(),
        chainId: api.createType("u32", chainId),
        parachains,
        logger,
        fetchParaBlock,
=======
        chain,
        feedId,
>>>>>>> b643b415
      });
    })
  );

  const blockSubscriptions = sources.map((source) => source.subscribeBlocks());

  target.processSubscriptions(blockSubscriptions).subscribe({
    // TODO: handle errors
    error(error) {
      logger.error(error);
    },
  });
})();<|MERGE_RESOLUTION|>--- conflicted
+++ resolved
@@ -1,29 +1,14 @@
 import { ApiPromise, WsProvider } from "@polkadot/api";
-<<<<<<< HEAD
-=======
-
->>>>>>> b643b415
 import { getAccount } from "./account";
 import { loadConfig } from "./config";
 import Source from "./source";
 import Target from "./target";
 import logger from "./logger";
 import { fetchParaBlock } from "./rpc";
-import { RegistryTypes } from "@polkadot/types/types";
 
 const config = loadConfig();
 
-<<<<<<< HEAD
-// TODO: use typedefs from subspace.js
-const types = {
-  PutDataObject: "Vec<u8>",
-  ChainId: "u32",
-};
-
-const createApi = async (url: string, types?: RegistryTypes) => {
-=======
 const createApi = async (url: string) => {
->>>>>>> b643b415
   const provider = new WsProvider(url);
   const api = await ApiPromise.create({
     provider,
@@ -42,37 +27,23 @@
 
 
   const sources = await Promise.all(
-<<<<<<< HEAD
-    config.sourceChainUrls.map(async ({ url, chainId, parachains }) => {
-=======
-    config.sourceChainUrls.map(async ({ url }) => {
->>>>>>> b643b415
+    config.sourceChainUrls.map(async ({ url, parachains }) => {
       const api = await createApi(url);
       const chain = await api.rpc.system.chain();
       const feedId = await target.sendCreateFeedTx();
 
       return new Source({
         api,
-<<<<<<< HEAD
         chain: chain.toString(),
-        chainId: api.createType("u32", chainId),
         parachains,
         logger,
         fetchParaBlock,
-=======
-        chain,
         feedId,
->>>>>>> b643b415
       });
     })
   );
 
   const blockSubscriptions = sources.map((source) => source.subscribeBlocks());
 
-  target.processSubscriptions(blockSubscriptions).subscribe({
-    // TODO: handle errors
-    error(error) {
-      logger.error(error);
-    },
-  });
+  target.processSubscriptions(blockSubscriptions).subscribe()
 })();