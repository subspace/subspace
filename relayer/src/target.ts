--- conflicted
+++ resolved
@@ -19,14 +19,8 @@
 }
 
 class Target {
-<<<<<<< HEAD
-  private api: ApiPromise;
-  private logger: Logger;
-=======
   private readonly api: ApiPromise;
-  private readonly signer: AddressOrPair;
   private readonly logger: Logger;
->>>>>>> b9235029
 
   constructor({ api, logger }: TargetConstructorParams) {
     this.api = api;
