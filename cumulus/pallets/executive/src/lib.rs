--- conflicted
+++ resolved
@@ -292,12 +292,8 @@
 
 	/// Wrapped `frame_executive::Executive::execute_block`.
 	///
-<<<<<<< HEAD
-	/// The purpose is to use our custom [`Self::initialize_block`] and [`Self::apply_extrinsic`].
-=======
 	/// The purpose is to use our custom [`Executive::initialize_block`] and
 	/// [`Executive::apply_extrinsic`].
->>>>>>> bd482fec
 	pub fn execute_block(block: Block) {
 		sp_io::init_tracing();
 		sp_tracing::within_span! {
