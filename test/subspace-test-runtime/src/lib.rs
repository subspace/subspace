// Copyright (C) 2021 Subspace Labs, Inc.
// SPDX-License-Identifier: GPL-3.0-or-later

// This program is free software: you can redistribute it and/or modify
// it under the terms of the GNU General Public License as published by
// the Free Software Foundation, either version 3 of the License, or
// (at your option) any later version.

// This program is distributed in the hope that it will be useful,
// but WITHOUT ANY WARRANTY; without even the implied warranty of
// MERCHANTABILITY or FITNESS FOR A PARTICULAR PURPOSE. See the
// GNU General Public License for more details.

// You should have received a copy of the GNU General Public License
// along with this program. If not, see <https://www.gnu.org/licenses/>.

#![cfg_attr(not(feature = "std"), no_std)]
#![feature(const_option)]
// `construct_runtime!` does a lot of recursion and requires us to increase the limit to 256.
#![recursion_limit = "256"]

// Make the WASM binary available.
#[cfg(feature = "std")]
include!(concat!(env!("OUT_DIR"), "/wasm_binary.rs"));

use codec::{Compact, CompactLen, Decode, Encode, MaxEncodedLen};
use core::num::NonZeroU64;
use domain_runtime_primitives::opaque::Block as DomainBlock;
use domain_runtime_primitives::{
    BlockNumber as DomainNumber, Hash as DomainHash, MultiAccountId, TryConvertBack,
};
use frame_support::inherent::ProvideInherent;
use frame_support::traits::{
    ConstU128, ConstU16, ConstU32, ConstU64, ConstU8, Currency, ExistenceRequirement, Get,
    Imbalance, WithdrawReasons,
};
use frame_support::weights::constants::{RocksDbWeight, WEIGHT_REF_TIME_PER_SECOND};
use frame_support::weights::{ConstantMultiplier, IdentityFee, Weight};
use frame_support::{construct_runtime, parameter_types, PalletId};
use frame_system::limits::{BlockLength, BlockWeights};
use frame_system::EnsureNever;
use pallet_balances::NegativeImbalance;
use pallet_feeds::feed_processor::{FeedMetadata, FeedObjectMapping, FeedProcessor};
use pallet_grandpa_finality_verifier::chain::Chain;
pub use pallet_subspace::AllowAuthoringBy;
use pallet_transporter::EndpointHandler;
use scale_info::TypeInfo;
use sp_api::{impl_runtime_apis, BlockT, HashT, HeaderT};
use sp_consensus_slots::SlotDuration;
use sp_consensus_subspace::{
    ChainConstants, EquivocationProof, FarmerPublicKey, PotParameters, SignedVote, SolutionRanges,
    Vote,
};
use sp_core::crypto::{ByteArray, KeyTypeId};
use sp_core::storage::StateVersion;
use sp_core::{Hasher, OpaqueMetadata, H256};
use sp_domains::bundle_producer_election::BundleProducerElectionParams;
use sp_domains::fraud_proof::FraudProof;
use sp_domains::transaction::PreValidationObject;
use sp_domains::{
    DomainId, DomainInstanceData, DomainsHoldIdentifier, ExecutionReceipt, OpaqueBundle,
    OpaqueBundles, OperatorId, OperatorPublicKey, ReceiptHash, StakingHoldIdentifier,
};
use sp_messenger::endpoint::{Endpoint, EndpointHandler as EndpointHandlerT, EndpointId};
use sp_messenger::messages::{
    BlockInfo, BlockMessagesWithStorageKey, ChainId, CrossDomainMessage,
    ExtractedStateRootsFromProof, MessageId,
};
use sp_runtime::traits::{
    AccountIdConversion, AccountIdLookup, BlakeTwo256, Convert, DispatchInfoOf, NumberFor,
    PostDispatchInfoOf, Zero,
};
use sp_runtime::transaction_validity::{
    InvalidTransaction, TransactionSource, TransactionValidity, TransactionValidityError,
};
use sp_runtime::{
    create_runtime_str, generic, AccountId32, ApplyExtrinsicResult, DispatchError, Perbill,
};
use sp_std::iter::Peekable;
use sp_std::marker::PhantomData;
use sp_std::prelude::*;
#[cfg(feature = "std")]
use sp_version::NativeVersion;
use sp_version::RuntimeVersion;
use static_assertions::const_assert;
use subspace_core_primitives::objects::{BlockObject, BlockObjectMapping};
use subspace_core_primitives::{
    HistorySize, Piece, Randomness, SegmentCommitment, SegmentHeader, SegmentIndex, SlotNumber,
    SolutionRange, U256,
};
use subspace_runtime_primitives::{
    AccountId, Balance, BlockNumber, Hash, Moment, Nonce, Signature, MIN_REPLICATION_FACTOR,
    STORAGE_FEES_ESCROW_BLOCK_REWARD, STORAGE_FEES_ESCROW_BLOCK_TAX,
};

sp_runtime::impl_opaque_keys! {
    pub struct SessionKeys {
    }
}

// Smaller value for testing purposes
const MAX_PIECES_IN_SECTOR: u16 = 32;

// To learn more about runtime versioning and what each of the following value means:
//   https://substrate.dev/docs/en/knowledgebase/runtime/upgrades#runtime-versioning
#[sp_version::runtime_version]
pub const VERSION: RuntimeVersion = RuntimeVersion {
    spec_name: create_runtime_str!("subspace"),
    impl_name: create_runtime_str!("subspace"),
    authoring_version: 1,
    // The version of the runtime specification. A full node will not attempt to use its native
    //   runtime in substitute for the on-chain Wasm runtime unless all of `spec_name`,
    //   `spec_version`, and `authoring_version` are the same between Wasm and native.
    // This value is set to 100 to notify Polkadot-JS App (https://polkadot.js.org/apps) to use
    //   the compatible custom types.
    spec_version: 100,
    impl_version: 1,
    apis: RUNTIME_API_VERSIONS,
    transaction_version: 1,
    state_version: 1,
};

/// The version information used to identify this runtime when compiled natively.
#[cfg(feature = "std")]
pub fn native_version() -> NativeVersion {
    NativeVersion {
        runtime_version: VERSION,
        can_author_with: Default::default(),
    }
}

/// The smallest unit of the token is called Shannon.
pub const SHANNON: Balance = 1;
/// Subspace Credits have 18 decimal places.
pub const DECIMAL_PLACES: u8 = 18;
/// One Subspace Credit.
pub const SSC: Balance = (10 * SHANNON).pow(DECIMAL_PLACES as u32);

// TODO: Many of below constants should probably be updatable but currently they are not

/// Since Subspace is probabilistic this is the average expected block time that
/// we are targeting. Blocks will be produced at a minimum duration defined
/// by `SLOT_DURATION`, but some slots will not be allocated to any
/// farmer and hence no block will be produced. We expect to have this
/// block time on average following the defined slot duration and the value
/// of `c` configured for Subspace (where `1 - c` represents the probability of
/// a slot being empty).
/// This value is only used indirectly to define the unit constants below
/// that are expressed in blocks. The rest of the code should use
/// `SLOT_DURATION` instead (like the Timestamp pallet for calculating the
/// minimum period).
///
/// Based on:
/// <https://research.web3.foundation/en/latest/polkadot/block-production/Babe.html#-6.-practical-results>
pub const MILLISECS_PER_BLOCK: u64 = 2000;

// NOTE: Currently it is not possible to change the slot duration after the chain has started.
//       Attempting to do so will brick block production.
pub const SLOT_DURATION: u64 = 2000;

/// 1 in 6 slots (on average, not counting collisions) will have a block.
/// Must match ratio between block and slot duration in constants above.
const SLOT_PROBABILITY: (u64, u64) = (1, 1);
/// Number of slots between slot arrival and when corresponding block can be produced.
const BLOCK_AUTHORING_DELAY: SlotNumber = 2;

/// Interval, in blocks, between blockchain entropy injection into proof of time chain.
const POT_ENTROPY_INJECTION_INTERVAL: BlockNumber = 5;

/// Interval, in entropy injection intervals, where to take entropy for injection from.
const POT_ENTROPY_INJECTION_LOOKBACK_DEPTH: u8 = 2;

/// Delay after block, in slots, when entropy injection takes effect.
const POT_ENTROPY_INJECTION_DELAY: SlotNumber = 4;

// Entropy injection interval must be bigger than injection delay or else we may end up in a
// situation where we'll need to do more than one injection at the same slot
const_assert!(POT_ENTROPY_INJECTION_INTERVAL as u64 > POT_ENTROPY_INJECTION_DELAY);
// Entropy injection delay must be bigger than block authoring delay or else we may include
// invalid future proofs in parent block, +1 ensures we do not have unnecessary reorgs that will
// inevitably happen otherwise
const_assert!(POT_ENTROPY_INJECTION_DELAY > BLOCK_AUTHORING_DELAY + 1);

/// Era duration in blocks.
const ERA_DURATION_IN_BLOCKS: BlockNumber = 2016;

const EQUIVOCATION_REPORT_LONGEVITY: BlockNumber = 256;

/// Any solution range is valid in the test environment.
const INITIAL_SOLUTION_RANGE: SolutionRange = SolutionRange::MAX;

/// A ratio of `Normal` dispatch class within block, for `BlockWeight` and `BlockLength`.
const NORMAL_DISPATCH_RATIO: Perbill = Perbill::from_percent(75);

/// The block weight for 2 seconds of compute
const BLOCK_WEIGHT_FOR_2_SEC: Weight =
    Weight::from_parts(WEIGHT_REF_TIME_PER_SECOND.saturating_mul(2), u64::MAX);

/// Maximum block length for non-`Normal` extrinsic is 5 MiB.
const MAX_BLOCK_LENGTH: u32 = 5 * 1024 * 1024;

const MAX_OBJECT_MAPPING_RECURSION_DEPTH: u16 = 5;

parameter_types! {
    pub const Version: RuntimeVersion = VERSION;
    pub const BlockHashCount: BlockNumber = 2400;
    /// We allow for 2 seconds of compute with a 6 second average block time.
    pub SubspaceBlockWeights: BlockWeights = BlockWeights::with_sensible_defaults(BLOCK_WEIGHT_FOR_2_SEC, NORMAL_DISPATCH_RATIO);
    /// We allow for 3.75 MiB for `Normal` extrinsic with 5 MiB maximum block length.
    pub SubspaceBlockLength: BlockLength = BlockLength::max_with_normal_ratio(MAX_BLOCK_LENGTH, NORMAL_DISPATCH_RATIO);
    pub const ExtrinsicsRootStateVersion: StateVersion = StateVersion::V0;
}

pub type SS58Prefix = ConstU16<2254>;

// Configure FRAME pallets to include in runtime.

impl frame_system::Config for Runtime {
    /// The basic call filter to use in dispatchable.
    type BaseCallFilter = frame_support::traits::Everything;
    /// Block & extrinsics weights: base values and limits.
    type BlockWeights = SubspaceBlockWeights;
    /// The maximum length of a block (in bytes).
    type BlockLength = SubspaceBlockLength;
    /// The identifier used to distinguish between accounts.
    type AccountId = AccountId;
    /// The aggregated dispatch type that is available for extrinsics.
    type RuntimeCall = RuntimeCall;
    /// The lookup mechanism to get account ID from whatever is passed in dispatchers.
    type Lookup = AccountIdLookup<AccountId, ()>;
    /// The type for storing how many extrinsics an account has signed.
    type Nonce = Nonce;
    /// The type for hashing blocks and tries.
    type Hash = Hash;
    /// The hashing algorithm used.
    type Hashing = BlakeTwo256;
    /// The block type.
    type Block = Block;
    /// The ubiquitous event type.
    type RuntimeEvent = RuntimeEvent;
    /// The ubiquitous origin type.
    type RuntimeOrigin = RuntimeOrigin;
    /// Maximum number of block number to block hash mappings to keep (oldest pruned first).
    type BlockHashCount = ConstU32<250>;
    /// The weight of database operations that the runtime can invoke.
    type DbWeight = RocksDbWeight;
    /// Version of the runtime.
    type Version = Version;
    /// Converts a module to the index of the module in `construct_runtime!`.
    ///
    /// This type is being generated by `construct_runtime!`.
    type PalletInfo = PalletInfo;
    /// What to do if a new account is created.
    type OnNewAccount = ();
    /// What to do if an account is fully reaped from the system.
    type OnKilledAccount = ();
    /// The data to be stored in an account.
    type AccountData = pallet_balances::AccountData<Balance>;
    /// Weight information for the extrinsics of this pallet.
    type SystemWeightInfo = ();
    /// This is used as an identifier of the chain.
    type SS58Prefix = SS58Prefix;
    /// The set code logic, just the default since we're not a parachain.
    type OnSetCode = ();
    type MaxConsumers = ConstU32<16>;
    type ExtrinsicsRootStateVersion = ExtrinsicsRootStateVersion;
}

parameter_types! {
    pub const BlockAuthoringDelay: SlotNumber = BLOCK_AUTHORING_DELAY;
    pub const PotEntropyInjectionInterval: BlockNumber = POT_ENTROPY_INJECTION_INTERVAL;
    pub const PotEntropyInjectionLookbackDepth: u8 = POT_ENTROPY_INJECTION_LOOKBACK_DEPTH;
    pub const PotEntropyInjectionDelay: SlotNumber = POT_ENTROPY_INJECTION_DELAY;
    pub const SlotProbability: (u64, u64) = SLOT_PROBABILITY;
    pub const ShouldAdjustSolutionRange: bool = false;
    pub const ExpectedVotesPerBlock: u32 = 9;
    pub const ConfirmationDepthK: u32 = 100;
    pub const RecentSegments: HistorySize = HistorySize::new(NonZeroU64::new(5).unwrap());
    pub const RecentHistoryFraction: (HistorySize, HistorySize) = (
        HistorySize::new(NonZeroU64::new(1).unwrap()),
        HistorySize::new(NonZeroU64::new(10).unwrap()),
    );
    pub const MinSectorLifetime: HistorySize = HistorySize::new(NonZeroU64::new(4).unwrap());
}

impl pallet_subspace::Config for Runtime {
    type RuntimeEvent = RuntimeEvent;
    type BlockAuthoringDelay = BlockAuthoringDelay;
    type PotEntropyInjectionInterval = PotEntropyInjectionInterval;
    type PotEntropyInjectionLookbackDepth = PotEntropyInjectionLookbackDepth;
    type PotEntropyInjectionDelay = PotEntropyInjectionDelay;
    type EraDuration = ConstU32<ERA_DURATION_IN_BLOCKS>;
    type InitialSolutionRange = ConstU64<INITIAL_SOLUTION_RANGE>;
    type SlotProbability = SlotProbability;
    type ConfirmationDepthK = ConfirmationDepthK;
    type RecentSegments = RecentSegments;
    type RecentHistoryFraction = RecentHistoryFraction;
    type MinSectorLifetime = MinSectorLifetime;
    type ExpectedVotesPerBlock = ExpectedVotesPerBlock;
    type MaxPiecesInSector = ConstU16<{ MAX_PIECES_IN_SECTOR }>;
    type ShouldAdjustSolutionRange = ShouldAdjustSolutionRange;
    type EraChangeTrigger = pallet_subspace::NormalEraChange;

    type HandleEquivocation = pallet_subspace::equivocation::EquivocationHandler<
        OffencesSubspace,
        ConstU64<{ EQUIVOCATION_REPORT_LONGEVITY as u64 }>,
    >;

    type WeightInfo = ();
}

impl pallet_timestamp::Config for Runtime {
    /// A timestamp: milliseconds since the unix epoch.
    type Moment = Moment;
    type OnTimestampSet = ();
    type MinimumPeriod = ConstU64<{ SLOT_DURATION / 2 }>;
    type WeightInfo = ();
}

#[derive(
    PartialEq, Eq, Clone, Encode, Decode, TypeInfo, MaxEncodedLen, Ord, PartialOrd, Copy, Debug,
)]
pub enum HoldIdentifier {
    Domains(DomainsHoldIdentifier),
}

impl pallet_domains::HoldIdentifier<Runtime> for HoldIdentifier {
    fn staking_pending_deposit(operator_id: OperatorId) -> Self {
        Self::Domains(DomainsHoldIdentifier::Staking(
            StakingHoldIdentifier::PendingDeposit(operator_id),
        ))
    }

    fn staking_staked(operator_id: OperatorId) -> Self {
        Self::Domains(DomainsHoldIdentifier::Staking(
            StakingHoldIdentifier::Staked(operator_id),
        ))
    }

    fn staking_pending_unlock(operator_id: OperatorId) -> Self {
        Self::Domains(DomainsHoldIdentifier::Staking(
            StakingHoldIdentifier::PendingUnlock(operator_id),
        ))
    }

    fn domain_instantiation_id(domain_id: DomainId) -> Self {
        Self::Domains(DomainsHoldIdentifier::DomainInstantiation(domain_id))
    }
}

parameter_types! {
    pub const MaxHolds: u32 = 10;
}

impl pallet_balances::Config for Runtime {
    type MaxLocks = ConstU32<50>;
    type MaxReserves = ();
    type ReserveIdentifier = [u8; 8];
    /// The type for recording an account's balance.
    type Balance = Balance;
    /// The ubiquitous event type.
    type RuntimeEvent = RuntimeEvent;
    type DustRemoval = ();
    // TODO: Correct value
    type ExistentialDeposit = ConstU128<{ 500 * SHANNON }>;
    type AccountStore = System;
    type WeightInfo = pallet_balances::weights::SubstrateWeight<Runtime>;
    type FreezeIdentifier = ();
    type MaxFreezes = ();
    type RuntimeHoldReason = HoldIdentifier;
    type MaxHolds = MaxHolds;
}

parameter_types! {
    pub const StorageFeesEscrowBlockReward: (u64, u64) = STORAGE_FEES_ESCROW_BLOCK_REWARD;
    pub const StorageFeesEscrowBlockTax: (u64, u64) = STORAGE_FEES_ESCROW_BLOCK_TAX;
}

pub struct CreditSupply;

impl Get<Balance> for CreditSupply {
    fn get() -> Balance {
        Balances::total_issuance()
    }
}

pub struct TotalSpacePledged;

impl Get<u128> for TotalSpacePledged {
    fn get() -> u128 {
        // Operations reordered to avoid data loss, but essentially are:
        // u64::MAX * SlotProbability / (solution_range / PIECE_SIZE)
        u128::from(u64::MAX)
            .saturating_mul(Piece::SIZE as u128)
            .saturating_mul(u128::from(SlotProbability::get().0))
            / u128::from(Subspace::solution_ranges().current)
            / u128::from(SlotProbability::get().1)
    }
}

pub struct BlockchainHistorySize;

impl Get<u128> for BlockchainHistorySize {
    fn get() -> u128 {
        u128::from(Subspace::archived_history_size())
    }
}

impl pallet_transaction_fees::Config for Runtime {
    type RuntimeEvent = RuntimeEvent;
    type MinReplicationFactor = ConstU16<MIN_REPLICATION_FACTOR>;
    type StorageFeesEscrowBlockReward = StorageFeesEscrowBlockReward;
    type StorageFeesEscrowBlockTax = StorageFeesEscrowBlockTax;
    type CreditSupply = CreditSupply;
    type TotalSpacePledged = TotalSpacePledged;
    type BlockchainHistorySize = BlockchainHistorySize;
    type Currency = Balances;
    type FindBlockRewardAddress = Subspace;
    type WeightInfo = ();
}

pub struct TransactionByteFee;

impl Get<Balance> for TransactionByteFee {
    fn get() -> Balance {
        if cfg!(feature = "do-not-enforce-cost-of-storage") {
            1
        } else {
            TransactionFees::transaction_byte_fee()
        }
    }
}

pub struct LiquidityInfo {
    storage_fee: Balance,
    imbalance: NegativeImbalance<Runtime>,
}

/// Implementation of [`pallet_transaction_payment::OnChargeTransaction`] that charges transaction
/// fees and distributes storage/compute fees and tip separately.
pub struct OnChargeTransaction;

impl pallet_transaction_payment::OnChargeTransaction<Runtime> for OnChargeTransaction {
    type LiquidityInfo = Option<LiquidityInfo>;
    type Balance = Balance;

    fn withdraw_fee(
        who: &AccountId,
        call: &RuntimeCall,
        _info: &DispatchInfoOf<RuntimeCall>,
        fee: Self::Balance,
        tip: Self::Balance,
    ) -> Result<Self::LiquidityInfo, TransactionValidityError> {
        if fee.is_zero() {
            return Ok(None);
        }

        let withdraw_reason = if tip.is_zero() {
            WithdrawReasons::TRANSACTION_PAYMENT
        } else {
            WithdrawReasons::TRANSACTION_PAYMENT | WithdrawReasons::TIP
        };

        let withdraw_result = <Balances as Currency<AccountId>>::withdraw(
            who,
            fee,
            withdraw_reason,
            ExistenceRequirement::KeepAlive,
        );
        let imbalance = withdraw_result.map_err(|_error| InvalidTransaction::Payment)?;

        // Separate storage fee while we have access to the call data structure to calculate it.
        let storage_fee = TransactionByteFee::get()
            * Balance::try_from(call.encoded_size())
                .expect("Size of the call never exceeds balance units; qed");

        Ok(Some(LiquidityInfo {
            storage_fee,
            imbalance,
        }))
    }

    fn correct_and_deposit_fee(
        who: &AccountId,
        _dispatch_info: &DispatchInfoOf<RuntimeCall>,
        _post_info: &PostDispatchInfoOf<RuntimeCall>,
        corrected_fee: Self::Balance,
        tip: Self::Balance,
        liquidity_info: Self::LiquidityInfo,
    ) -> Result<(), TransactionValidityError> {
        if let Some(LiquidityInfo {
            storage_fee,
            imbalance,
        }) = liquidity_info
        {
            // Calculate how much refund we should return
            let refund_amount = imbalance.peek().saturating_sub(corrected_fee);
            // Refund to the the account that paid the fees. If this fails, the account might have
            // dropped below the existential balance. In that case we don't refund anything.
            let refund_imbalance = Balances::deposit_into_existing(who, refund_amount)
                .unwrap_or_else(|_| <Balances as Currency<AccountId>>::PositiveImbalance::zero());
            // Merge the imbalance caused by paying the fees and refunding parts of it again.
            let adjusted_paid = imbalance
                .offset(refund_imbalance)
                .same()
                .map_err(|_| TransactionValidityError::Invalid(InvalidTransaction::Payment))?;

            // Split the tip from the total fee that ended up being paid.
            let (tip, fee) = adjusted_paid.split(tip);
            // Split paid storage and compute fees so that they can be distributed separately.
            let (paid_storage_fee, paid_compute_fee) = fee.split(storage_fee);

            TransactionFees::note_transaction_fees(
                paid_storage_fee.peek(),
                paid_compute_fee.peek(),
                tip.peek(),
            );
        }
        Ok(())
    }
}

impl pallet_transaction_payment::Config for Runtime {
    type RuntimeEvent = RuntimeEvent;
    type OnChargeTransaction = OnChargeTransaction;
    type OperationalFeeMultiplier = ConstU8<5>;
    type WeightToFee = IdentityFee<Balance>;
    type LengthToFee = ConstantMultiplier<Balance, TransactionByteFee>;
    type FeeMultiplierUpdate = ();
}

impl pallet_utility::Config for Runtime {
    type RuntimeEvent = RuntimeEvent;
    type RuntimeCall = RuntimeCall;
    type PalletsOrigin = OriginCaller;
    type WeightInfo = pallet_utility::weights::SubstrateWeight<Runtime>;
}

impl pallet_sudo::Config for Runtime {
    type RuntimeEvent = RuntimeEvent;
    type RuntimeCall = RuntimeCall;
    type WeightInfo = pallet_sudo::weights::SubstrateWeight<Runtime>;
}

parameter_types! {
    pub const RelayConfirmationDepth: BlockNumber = 18;
    pub SelfChainId: ChainId = ChainId::Consensus;
}

pub struct DomainInfo;

impl sp_messenger::endpoint::DomainInfo<BlockNumber, Hash, Hash> for DomainInfo {
    fn domain_best_number(domain_id: DomainId) -> Option<BlockNumber> {
        Domains::domain_best_number(domain_id)
    }

    fn domain_state_root(domain_id: DomainId, number: BlockNumber, hash: Hash) -> Option<Hash> {
        Domains::domain_state_root(domain_id, number, hash)
    }
}

impl pallet_messenger::Config for Runtime {
    type RuntimeEvent = RuntimeEvent;
    type SelfChainId = SelfChainId;

    fn get_endpoint_handler(endpoint: &Endpoint) -> Option<Box<dyn EndpointHandlerT<MessageId>>> {
        if endpoint == &Endpoint::Id(TransporterEndpointId::get()) {
            Some(Box::new(EndpointHandler(PhantomData::<Runtime>)))
        } else {
            None
        }
    }

    type Currency = Balances;
    type DomainInfo = DomainInfo;
    type ConfirmationDepth = RelayConfirmationDepth;
    type WeightInfo = pallet_messenger::weights::SubstrateWeight<Runtime>;
    type WeightToFee = IdentityFee<domain_runtime_primitives::Balance>;
    type OnXDMRewards = ();
}

impl<C> frame_system::offchain::SendTransactionTypes<C> for Runtime
where
    RuntimeCall: From<C>,
{
    type Extrinsic = UncheckedExtrinsic;
    type OverarchingCall = RuntimeCall;
}

parameter_types! {
    pub const TransporterEndpointId: EndpointId = 1;
}

pub struct AccountIdConverter;

impl Convert<AccountId, MultiAccountId> for AccountIdConverter {
    fn convert(account_id: AccountId) -> MultiAccountId {
        MultiAccountId::AccountId32(account_id.into())
    }
}

impl TryConvertBack<AccountId, MultiAccountId> for AccountIdConverter {
    fn try_convert_back(multi_account_id: MultiAccountId) -> Option<AccountId> {
        match multi_account_id {
            MultiAccountId::AccountId32(acc) => Some(AccountId::from(acc)),
            _ => None,
        }
    }
}

impl pallet_transporter::Config for Runtime {
    type RuntimeEvent = RuntimeEvent;
    type SelfChainId = SelfChainId;
    type SelfEndpointId = TransporterEndpointId;
    type Currency = Balances;
    type Sender = Messenger;
    type AccountIdConverter = AccountIdConverter;
    type WeightInfo = pallet_transporter::weights::SubstrateWeight<Runtime>;
}

impl pallet_offences_subspace::Config for Runtime {
    type RuntimeEvent = RuntimeEvent;
    type OnOffenceHandler = Subspace;
}

parameter_types! {
    pub const MaximumReceiptDrift: BlockNumber = 2;
    pub const InitialDomainTxRange: u64 = 3;
    pub const DomainTxRangeAdjustmentInterval: u64 = 100;
    pub const DomainRuntimeUpgradeDelay: BlockNumber = 10;
    pub const MinOperatorStake: Balance = 100 * SSC;
    /// Use the consensus chain's `Normal` extrinsics block size limit as the domain block size limit
    pub MaxDomainBlockSize: u32 = NORMAL_DISPATCH_RATIO * MAX_BLOCK_LENGTH;
    /// Use the consensus chain's `Normal` extrinsics block weight limit as the domain block weight limit
    pub MaxDomainBlockWeight: Weight = NORMAL_DISPATCH_RATIO * BLOCK_WEIGHT_FOR_2_SEC;
    pub const MaxBundlesPerBlock: u32 = 10;
    pub const DomainInstantiationDeposit: Balance = 100 * SSC;
    pub const MaxDomainNameLength: u32 = 32;
    pub const BlockTreePruningDepth: u32 = 16;
    pub const StakeWithdrawalLockingPeriod: BlockNumber = 20;
    pub const StakeEpochDuration: DomainNumber = 5;
    pub TreasuryAccount: AccountId = PalletId(*b"treasury").into_account_truncating();
    pub const MaxPendingStakingOperation: u32 = 100;
    pub const MaxNominators: u32 = 100;
}

impl pallet_domains::Config for Runtime {
    type RuntimeEvent = RuntimeEvent;
    type DomainHash = DomainHash;
<<<<<<< HEAD
    type DomainBlock = DomainBlock;
=======
    type DomainHeader = sp_runtime::generic::Header<DomainNumber, BlakeTwo256>;
>>>>>>> 9b52fe49
    type ConfirmationDepthK = ConfirmationDepthK;
    type DomainRuntimeUpgradeDelay = DomainRuntimeUpgradeDelay;
    type Currency = Balances;
    type HoldIdentifier = HoldIdentifier;
    type WeightInfo = pallet_domains::weights::SubstrateWeight<Runtime>;
    type InitialDomainTxRange = InitialDomainTxRange;
    type DomainTxRangeAdjustmentInterval = DomainTxRangeAdjustmentInterval;
    type MinOperatorStake = MinOperatorStake;
    type MaxDomainBlockSize = MaxDomainBlockSize;
    type MaxDomainBlockWeight = MaxDomainBlockWeight;
    type MaxBundlesPerBlock = MaxBundlesPerBlock;
    type DomainInstantiationDeposit = DomainInstantiationDeposit;
    type MaxDomainNameLength = MaxDomainNameLength;
    type Share = Balance;
    type BlockTreePruningDepth = BlockTreePruningDepth;
    type StakeWithdrawalLockingPeriod = StakeWithdrawalLockingPeriod;
    type StakeEpochDuration = StakeEpochDuration;
    type TreasuryAccount = TreasuryAccount;
    type MaxPendingStakingOperation = MaxPendingStakingOperation;
    type MaxNominators = MaxNominators;
    type Randomness = Subspace;
}

parameter_types! {
    pub const BlockReward: Balance = SSC / (ExpectedVotesPerBlock::get() as Balance + 1);
    pub const VoteReward: Balance = SSC / (ExpectedVotesPerBlock::get() as Balance + 1);
}

impl pallet_rewards::Config for Runtime {
    type RuntimeEvent = RuntimeEvent;
    type Currency = Balances;
    type BlockReward = BlockReward;
    type VoteReward = VoteReward;
    type FindBlockRewardAddress = Subspace;
    type FindVotingRewardAddresses = Subspace;
    type WeightInfo = ();
    type OnReward = ();
}

/// Polkadot-like chain.
struct PolkadotLike;

impl Chain for PolkadotLike {
    type BlockNumber = u32;
    type Hash = <BlakeTwo256 as Hasher>::Out;
    type Header = generic::Header<u32, BlakeTwo256>;
    type Hasher = BlakeTwo256;
}

/// Type used to represent a FeedId or ChainId
pub type FeedId = u64;

pub struct GrandpaValidator<C>(PhantomData<C>);

impl<C: Chain> FeedProcessor<FeedId> for GrandpaValidator<C> {
    fn init(&self, feed_id: FeedId, data: &[u8]) -> sp_runtime::DispatchResult {
        pallet_grandpa_finality_verifier::initialize::<Runtime, C>(feed_id, data)
    }

    fn put(&self, feed_id: FeedId, object: &[u8]) -> Result<Option<FeedMetadata>, DispatchError> {
        Ok(Some(
            pallet_grandpa_finality_verifier::validate_finalized_block::<Runtime, C>(
                feed_id, object,
            )?
            .encode(),
        ))
    }

    fn object_mappings(&self, _feed_id: FeedId, object: &[u8]) -> Vec<FeedObjectMapping> {
        let block = match C::decode_block::<Runtime>(object) {
            Ok(block) => block,
            // we just return empty if we failed to decode as this is not called in runtime
            Err(_) => return vec![],
        };
        // for substrate, we store the height and block hash at that height
        let key = (*block.block.header.number(), block.block.header.hash()).encode();
        vec![FeedObjectMapping::Custom { key, offset: 0 }]
    }

    fn delete(&self, feed_id: FeedId) -> sp_runtime::DispatchResult {
        pallet_grandpa_finality_verifier::purge::<Runtime>(feed_id)
    }
}

parameter_types! {
    pub const MaxFeeds: u32 = 10;
}

impl pallet_feeds::Config for Runtime {
    type RuntimeEvent = RuntimeEvent;
    type FeedId = FeedId;
    type FeedProcessorKind = ();
    type MaxFeeds = MaxFeeds;

    fn feed_processor(
        _feed_processor_id: Self::FeedProcessorKind,
    ) -> Box<dyn FeedProcessor<Self::FeedId>> {
        Box::new(GrandpaValidator(PhantomData::<PolkadotLike>))
    }
}

impl pallet_grandpa_finality_verifier::Config for Runtime {
    type ChainId = FeedId;
}

impl pallet_object_store::Config for Runtime {
    type RuntimeEvent = RuntimeEvent;
}

parameter_types! {
    // This value doesn't matter, we don't use it (`VestedTransferOrigin = EnsureNever` below).
    pub const MinVestedTransfer: Balance = 0;
}

impl orml_vesting::Config for Runtime {
    type RuntimeEvent = RuntimeEvent;
    type Currency = Balances;
    type MinVestedTransfer = MinVestedTransfer;
    type VestedTransferOrigin = EnsureNever<AccountId>;
    type WeightInfo = ();
    type MaxVestingSchedules = ConstU32<2>;
    type BlockNumberProvider = System;
}

construct_runtime!(
    pub struct Runtime {
        System: frame_system = 0,
        Timestamp: pallet_timestamp = 1,

        Subspace: pallet_subspace = 2,
        OffencesSubspace: pallet_offences_subspace = 3,
        Rewards: pallet_rewards = 9,

        Balances: pallet_balances = 4,
        TransactionFees: pallet_transaction_fees = 12,
        TransactionPayment: pallet_transaction_payment = 5,
        Utility: pallet_utility = 8,

        Feeds: pallet_feeds = 6,
        GrandpaFinalityVerifier: pallet_grandpa_finality_verifier = 13,
        ObjectStore: pallet_object_store = 10,
        Domains: pallet_domains = 11,

        Vesting: orml_vesting = 7,

        // messenger stuff
        // Note: Indexes should match with indexes on other chains and domains
        Messenger: pallet_messenger = 60,
        Transporter: pallet_transporter = 61,

        // Reserve some room for other pallets as we'll remove sudo pallet eventually.
        Sudo: pallet_sudo = 100,
    }
);

/// The address format for describing accounts.
pub type Address = sp_runtime::MultiAddress<AccountId, ()>;
/// Block header type as expected by this runtime.
pub type Header = generic::Header<BlockNumber, BlakeTwo256>;
/// Block type as expected by this runtime.
pub type Block = generic::Block<Header, UncheckedExtrinsic>;
/// The SignedExtension to the basic transaction logic.
pub type SignedExtra = (
    frame_system::CheckNonZeroSender<Runtime>,
    frame_system::CheckSpecVersion<Runtime>,
    frame_system::CheckTxVersion<Runtime>,
    frame_system::CheckGenesis<Runtime>,
    frame_system::CheckMortality<Runtime>,
    frame_system::CheckNonce<Runtime>,
    frame_system::CheckWeight<Runtime>,
    pallet_transaction_payment::ChargeTransactionPayment<Runtime>,
);
/// Unchecked extrinsic type as expected by this runtime.
pub type UncheckedExtrinsic =
    generic::UncheckedExtrinsic<Address, RuntimeCall, Signature, SignedExtra>;
/// Executive: handles dispatch to the various modules.
pub type Executive = frame_executive::Executive<
    Runtime,
    Block,
    frame_system::ChainContext<Runtime>,
    Runtime,
    AllPalletsWithSystem,
>;
/// The payload being signed in transactions.
pub type SignedPayload = generic::SignedPayload<RuntimeCall, SignedExtra>;

fn extract_segment_headers(ext: &UncheckedExtrinsic) -> Option<Vec<SegmentHeader>> {
    match &ext.function {
        RuntimeCall::Subspace(pallet_subspace::Call::store_segment_headers { segment_headers }) => {
            Some(segment_headers.clone())
        }
        _ => None,
    }
}

fn extract_xdm_proof_state_roots(
    encoded_ext: Vec<u8>,
) -> Option<
    ExtractedStateRootsFromProof<
        domain_runtime_primitives::BlockNumber,
        domain_runtime_primitives::Hash,
        domain_runtime_primitives::Hash,
    >,
> {
    if let Ok(ext) = UncheckedExtrinsic::decode(&mut encoded_ext.as_slice()) {
        match &ext.function {
            RuntimeCall::Messenger(pallet_messenger::Call::relay_message { msg }) => {
                msg.extract_state_roots_from_proof::<BlakeTwo256>()
            }
            RuntimeCall::Messenger(pallet_messenger::Call::relay_message_response { msg }) => {
                msg.extract_state_roots_from_proof::<BlakeTwo256>()
            }
            _ => None,
        }
    } else {
        None
    }
}

fn extract_feeds_block_object_mapping<I: Iterator<Item = Hash>>(
    base_offset: u32,
    objects: &mut Vec<BlockObject>,
    call: &pallet_feeds::Call<Runtime>,
    successful_calls: &mut Peekable<I>,
) {
    let call_hash = successful_calls.peek();
    match call_hash {
        Some(hash) => {
            if <BlakeTwo256 as HashT>::hash(call.encode().as_slice()) != *hash {
                return;
            }

            // remove the hash and fetch the object mapping for this call
            successful_calls.next();
        }
        None => return,
    }
    call.extract_call_objects()
        .into_iter()
        .for_each(|object_map| {
            objects.push(BlockObject::V0 {
                hash: object_map.key,
                offset: base_offset + object_map.offset,
            })
        })
}

fn extract_object_store_block_object_mapping(
    base_offset: u32,
    objects: &mut Vec<BlockObject>,
    call: &pallet_object_store::Call<Runtime>,
) {
    if let Some(call_object) = call.extract_call_object() {
        objects.push(BlockObject::V0 {
            hash: call_object.hash,
            offset: base_offset + call_object.offset,
        });
    }
}

fn extract_utility_block_object_mapping<I: Iterator<Item = Hash>>(
    mut base_offset: u32,
    objects: &mut Vec<BlockObject>,
    call: &pallet_utility::Call<Runtime>,
    mut recursion_depth_left: u16,
    successful_calls: &mut Peekable<I>,
) {
    if recursion_depth_left == 0 {
        return;
    }

    recursion_depth_left -= 1;

    // Add enum variant to the base offset.
    base_offset += 1;

    match call {
        pallet_utility::Call::batch { calls }
        | pallet_utility::Call::batch_all { calls }
        | pallet_utility::Call::force_batch { calls } => {
            base_offset += Compact::compact_len(&(calls.len() as u32)) as u32;

            for call in calls {
                extract_call_block_object_mapping(
                    base_offset,
                    objects,
                    call,
                    recursion_depth_left,
                    successful_calls,
                );

                base_offset += call.encoded_size() as u32;
            }
        }
        pallet_utility::Call::as_derivative { index, call } => {
            base_offset += index.encoded_size() as u32;

            extract_call_block_object_mapping(
                base_offset,
                objects,
                call.as_ref(),
                recursion_depth_left,
                successful_calls,
            );
        }
        pallet_utility::Call::dispatch_as { as_origin, call } => {
            base_offset += as_origin.encoded_size() as u32;

            extract_call_block_object_mapping(
                base_offset,
                objects,
                call.as_ref(),
                recursion_depth_left,
                successful_calls,
            );
        }
        pallet_utility::Call::with_weight { call, .. } => {
            extract_call_block_object_mapping(
                base_offset,
                objects,
                call.as_ref(),
                recursion_depth_left,
                successful_calls,
            );
        }
        pallet_utility::Call::__Ignore(_, _) => {
            // Ignore.
        }
    }
}

fn extract_call_block_object_mapping<I: Iterator<Item = Hash>>(
    mut base_offset: u32,
    objects: &mut Vec<BlockObject>,
    call: &RuntimeCall,
    recursion_depth_left: u16,
    successful_calls: &mut Peekable<I>,
) {
    // Add enum variant to the base offset.
    base_offset += 1;

    match call {
        RuntimeCall::Feeds(call) => {
            extract_feeds_block_object_mapping(base_offset, objects, call, successful_calls);
        }
        RuntimeCall::ObjectStore(call) => {
            extract_object_store_block_object_mapping(base_offset, objects, call);
        }
        RuntimeCall::Utility(call) => {
            extract_utility_block_object_mapping(
                base_offset,
                objects,
                call,
                recursion_depth_left,
                successful_calls,
            );
        }
        _ => {}
    }
}

fn extract_block_object_mapping(block: Block, successful_calls: Vec<Hash>) -> BlockObjectMapping {
    let mut block_object_mapping = BlockObjectMapping::default();
    let mut successful_calls = successful_calls.into_iter().peekable();
    let mut base_offset =
        block.header.encoded_size() + Compact::compact_len(&(block.extrinsics.len() as u32));
    for extrinsic in block.extrinsics {
        let signature_size = extrinsic
            .signature
            .as_ref()
            .map(|s| s.encoded_size())
            .unwrap_or_default();
        // Extrinsic starts with vector length and version byte, followed by optional signature and
        // `function` encoding.
        let base_extrinsic_offset = base_offset
            + Compact::compact_len(
                &((1 + signature_size + extrinsic.function.encoded_size()) as u32),
            )
            + 1
            + signature_size;

        extract_call_block_object_mapping(
            base_extrinsic_offset as u32,
            &mut block_object_mapping.objects,
            &extrinsic.function,
            MAX_OBJECT_MAPPING_RECURSION_DEPTH,
            &mut successful_calls,
        );

        base_offset += extrinsic.encoded_size();
    }

    block_object_mapping
}

fn extract_successful_bundles(
    domain_id: DomainId,
    extrinsics: Vec<UncheckedExtrinsic>,
) -> OpaqueBundles<Block, DomainNumber, DomainHash, Balance> {
    let successful_bundles = Domains::successful_bundles(domain_id);
    extrinsics
        .into_iter()
        .filter_map(|uxt| match uxt.function {
            RuntimeCall::Domains(pallet_domains::Call::submit_bundle { opaque_bundle })
                if opaque_bundle.domain_id() == domain_id
                    && successful_bundles.contains(&opaque_bundle.hash()) =>
            {
                Some(opaque_bundle)
            }
            _ => None,
        })
        .collect()
}

// TODO: Remove when proceeding to fraud proof v2.
#[allow(unused)]
fn extract_receipts(
    extrinsics: Vec<UncheckedExtrinsic>,
    domain_id: DomainId,
) -> Vec<ExecutionReceipt<BlockNumber, Hash, DomainNumber, DomainHash, Balance>> {
    let successful_bundles = Domains::successful_bundles(domain_id);
    extrinsics
        .into_iter()
        .filter_map(|uxt| match uxt.function {
            RuntimeCall::Domains(pallet_domains::Call::submit_bundle { opaque_bundle })
                if opaque_bundle.domain_id() == domain_id
                    && successful_bundles.contains(&opaque_bundle.hash()) =>
            {
                Some(opaque_bundle.into_receipt())
            }
            _ => None,
        })
        .collect()
}

// TODO: Remove when proceeding to fraud proof v2.
#[allow(unused)]
fn extract_fraud_proofs(
    extrinsics: Vec<UncheckedExtrinsic>,
    domain_id: DomainId,
) -> Vec<FraudProof<NumberFor<Block>, Hash>> {
    // TODO: Ensure fraud proof extrinsic is infallible.
    extrinsics
        .into_iter()
        .filter_map(|uxt| match uxt.function {
            RuntimeCall::Domains(pallet_domains::Call::submit_fraud_proof { fraud_proof })
                if fraud_proof.domain_id() == domain_id =>
            {
                Some(*fraud_proof)
            }
            _ => None,
        })
        .collect()
}

fn extract_pre_validation_object(
    extrinsic: UncheckedExtrinsic,
) -> PreValidationObject<Block, DomainNumber, DomainHash> {
    match extrinsic.function {
        RuntimeCall::Domains(pallet_domains::Call::submit_fraud_proof { fraud_proof }) => {
            PreValidationObject::FraudProof(*fraud_proof)
        }
        RuntimeCall::Domains(pallet_domains::Call::submit_bundle { opaque_bundle }) => {
            PreValidationObject::Bundle(opaque_bundle)
        }
        _ => PreValidationObject::Null,
    }
}

struct RewardAddress([u8; 32]);

impl From<FarmerPublicKey> for RewardAddress {
    #[inline]
    fn from(farmer_public_key: FarmerPublicKey) -> Self {
        Self(
            farmer_public_key
                .as_slice()
                .try_into()
                .expect("Public key is always of correct size; qed"),
        )
    }
}

impl From<RewardAddress> for AccountId32 {
    #[inline]
    fn from(reward_address: RewardAddress) -> Self {
        reward_address.0.into()
    }
}

impl_runtime_apis! {
    impl sp_api::Core<Block> for Runtime {
        fn version() -> RuntimeVersion {
            VERSION
        }

        fn execute_block(block: Block) {
            Executive::execute_block(block);
        }

        fn initialize_block(header: &<Block as BlockT>::Header) {
            Executive::initialize_block(header)
        }
    }

    impl sp_api::Metadata<Block> for Runtime {
        fn metadata() -> OpaqueMetadata {
            OpaqueMetadata::new(Runtime::metadata().into())
        }

        fn metadata_at_version(version: u32) -> Option<OpaqueMetadata> {
            Runtime::metadata_at_version(version)
        }

        fn metadata_versions() -> sp_std::vec::Vec<u32> {
            Runtime::metadata_versions()
        }
    }

    impl sp_block_builder::BlockBuilder<Block> for Runtime {
        fn apply_extrinsic(extrinsic: <Block as BlockT>::Extrinsic) -> ApplyExtrinsicResult {
            Executive::apply_extrinsic(extrinsic)
        }

        fn finalize_block() -> <Block as BlockT>::Header {
            Executive::finalize_block()
        }

        fn inherent_extrinsics(data: sp_inherents::InherentData) -> Vec<<Block as BlockT>::Extrinsic> {
            data.create_extrinsics()
        }

        fn check_inherents(
            block: Block,
            data: sp_inherents::InherentData,
        ) -> sp_inherents::CheckInherentsResult {
            data.check_extrinsics(&block)
        }
    }

    impl sp_transaction_pool::runtime_api::TaggedTransactionQueue<Block> for Runtime {
        fn validate_transaction(
            source: TransactionSource,
            tx: <Block as BlockT>::Extrinsic,
            block_hash: <Block as BlockT>::Hash,
        ) -> TransactionValidity {
            Executive::validate_transaction(source, tx, block_hash)
        }
    }

    impl sp_offchain::OffchainWorkerApi<Block> for Runtime {
        fn offchain_worker(header: &<Block as BlockT>::Header) {
            Executive::offchain_worker(header)
        }
    }

    impl sp_objects::ObjectsApi<Block> for Runtime {
        fn extract_block_object_mapping(block: Block, successful_calls: Vec<Hash>) -> BlockObjectMapping {
            extract_block_object_mapping(block, successful_calls)
        }

        fn validated_object_call_hashes() -> Vec<Hash> {
            Feeds::successful_puts()
        }
    }

    impl sp_consensus_subspace::SubspaceApi<Block, FarmerPublicKey> for Runtime {
        fn slot_duration() -> SlotDuration {
            SlotDuration::from_millis(SLOT_DURATION)
        }

        fn pot_parameters() -> PotParameters {
            Subspace::pot_parameters()
        }

        fn solution_ranges() -> SolutionRanges {
            Subspace::solution_ranges()
        }

        fn submit_report_equivocation_extrinsic(
            equivocation_proof: EquivocationProof<<Block as BlockT>::Header>,
        ) -> Option<()> {
            Subspace::submit_equivocation_report(equivocation_proof)
        }

        fn submit_vote_extrinsic(
            signed_vote: SignedVote<NumberFor<Block>, <Block as BlockT>::Hash, FarmerPublicKey>,
        ) {
            let SignedVote { vote, signature } = signed_vote;
            let Vote::V0 {
                height,
                parent_hash,
                slot,
                solution,
                proof_of_time,
                future_proof_of_time,
            } = vote;

            Subspace::submit_vote(SignedVote {
                vote: Vote::V0 {
                    height,
                    parent_hash,
                    slot,
                    solution: solution.into_reward_address_format::<RewardAddress, AccountId32>(),
                    proof_of_time,
                    future_proof_of_time,
                },
                signature,
            })
        }

        fn is_in_block_list(farmer_public_key: &FarmerPublicKey) -> bool {
            // TODO: Either check tx pool too for pending equivocations or replace equivocation
            //  mechanism with an alternative one, so that blocking happens faster
            Subspace::is_in_block_list(farmer_public_key)
        }

        fn history_size() -> HistorySize {
            <pallet_subspace::Pallet<Runtime>>::history_size()
        }

        fn max_pieces_in_sector() -> u16 {
            MAX_PIECES_IN_SECTOR
        }

        fn segment_commitment(segment_index: SegmentIndex) -> Option<SegmentCommitment> {
            Subspace::segment_commitment(segment_index)
        }

        fn extract_segment_headers(ext: &<Block as BlockT>::Extrinsic) -> Option<Vec<SegmentHeader >> {
            extract_segment_headers(ext)
        }

        fn is_inherent(ext: &<Block as BlockT>::Extrinsic) -> bool {
            match &ext.function {
                RuntimeCall::Subspace(call) => Subspace::is_inherent(call),
                RuntimeCall::Timestamp(call) => Timestamp::is_inherent(call),
                _ => false,
            }
        }

        fn root_plot_public_key() -> Option<FarmerPublicKey> {
            Subspace::root_plot_public_key()
        }

        fn should_adjust_solution_range() -> bool {
            Subspace::should_adjust_solution_range()
        }

        fn chain_constants() -> ChainConstants {
            Subspace::chain_constants()
        }
    }

    impl sp_domains::transaction::PreValidationObjectApi<Block, DomainNumber, DomainHash> for Runtime {
        fn extract_pre_validation_object(
            extrinsic: <Block as BlockT>::Extrinsic,
        ) -> sp_domains::transaction::PreValidationObject<Block, DomainNumber, DomainHash> {
            extract_pre_validation_object(extrinsic)
        }
    }

    impl sp_domains::DomainsApi<Block, DomainNumber, DomainHash> for Runtime {
        fn submit_bundle_unsigned(
            opaque_bundle: OpaqueBundle<NumberFor<Block>, <Block as BlockT>::Hash, DomainNumber, DomainHash, Balance>,
        ) {
            Domains::submit_bundle_unsigned(opaque_bundle)
        }

        fn extract_successful_bundles(
            domain_id: DomainId,
            extrinsics: Vec<<Block as BlockT>::Extrinsic>,
        ) -> OpaqueBundles<Block, DomainNumber, DomainHash, Balance> {
            extract_successful_bundles(domain_id, extrinsics)
        }

        fn extrinsics_shuffling_seed() -> Randomness {
            Randomness::from(Domains::extrinsics_shuffling_seed().to_fixed_bytes())
        }

        fn domain_runtime_code(domain_id: DomainId) -> Option<Vec<u8>> {
            Domains::domain_runtime_code(domain_id)
        }

        fn runtime_id(domain_id: DomainId) -> Option<sp_domains::RuntimeId> {
            Domains::runtime_id(domain_id)
        }

        fn domain_instance_data(domain_id: DomainId) -> Option<(DomainInstanceData, NumberFor<Block>)> {
            Domains::domain_instance_data(domain_id)
        }

        fn timestamp() -> Moment{
            Timestamp::now()
        }

        fn domain_tx_range(_: DomainId) -> U256 {
            U256::MAX
        }

        fn genesis_state_root(domain_id: DomainId) -> Option<H256> {
            Domains::genesis_state_root(domain_id)
        }

        fn head_receipt_number(domain_id: DomainId) -> NumberFor<Block> {
            Domains::head_receipt_number(domain_id)
        }

        fn oldest_receipt_number(domain_id: DomainId) -> NumberFor<Block> {
            Domains::oldest_receipt_number(domain_id)
        }

        fn block_tree_pruning_depth() -> NumberFor<Block> {
            Domains::block_tree_pruning_depth()
        }

        fn domain_block_limit(domain_id: DomainId) -> Option<sp_domains::DomainBlockLimit> {
            Domains::domain_block_limit(domain_id)
        }

        fn non_empty_er_exists(domain_id: DomainId) -> bool {
            Domains::non_empty_er_exists(domain_id)
        }

        fn domain_best_number(domain_id: DomainId) -> Option<DomainNumber> {
            Domains::domain_best_number(domain_id)
        }

        fn domain_state_root(domain_id: DomainId, number: DomainNumber, hash: DomainHash) -> Option<DomainHash>{
            Domains::domain_state_root(domain_id, number, hash)
        }

        fn execution_receipt(receipt_hash: ReceiptHash) -> Option<ExecutionReceipt<NumberFor<Block>, <Block as BlockT>::Hash, DomainNumber, DomainHash, Balance>> {
            Domains::execution_receipt(receipt_hash)
        }
    }

    impl sp_domains::BundleProducerElectionApi<Block, Balance> for Runtime {
        fn bundle_producer_election_params(domain_id: DomainId) -> Option<BundleProducerElectionParams<Balance>> {
            Domains::bundle_producer_election_params(domain_id)
        }

        fn operator(operator_id: OperatorId) -> Option<(OperatorPublicKey, Balance)> {
            Domains::operator(operator_id)
        }
    }

    impl sp_session::SessionKeys<Block> for Runtime {
        fn generate_session_keys(seed: Option<Vec<u8>>) -> Vec<u8> {
            SessionKeys::generate(seed)
        }

        fn decode_session_keys(
            encoded: Vec<u8>,
        ) -> Option<Vec<(Vec<u8>, KeyTypeId)>> {
            SessionKeys::decode_into_raw_public_keys(&encoded)
        }
    }

    impl frame_system_rpc_runtime_api::AccountNonceApi<Block, AccountId, Nonce> for Runtime {
        fn account_nonce(account: AccountId) -> Nonce {
            System::account_nonce(account)
        }
    }

    impl pallet_transaction_payment_rpc_runtime_api::TransactionPaymentApi<Block, Balance> for Runtime {
        fn query_info(
            uxt: <Block as BlockT>::Extrinsic,
            len: u32,
        ) -> pallet_transaction_payment_rpc_runtime_api::RuntimeDispatchInfo<Balance> {
            TransactionPayment::query_info(uxt, len)
        }
        fn query_fee_details(
            uxt: <Block as BlockT>::Extrinsic,
            len: u32,
        ) -> pallet_transaction_payment::FeeDetails<Balance> {
            TransactionPayment::query_fee_details(uxt, len)
        }
        fn query_weight_to_fee(weight: Weight) -> Balance {
            TransactionPayment::weight_to_fee(weight)
        }
        fn query_length_to_fee(length: u32) -> Balance {
            TransactionPayment::length_to_fee(length)
        }
    }

    impl sp_messenger::MessengerApi<Block, BlockNumber> for Runtime {
        fn extract_xdm_proof_state_roots(
            extrinsic: Vec<u8>,
        ) -> Option<ExtractedStateRootsFromProof<BlockNumber, <Block as BlockT>::Hash, <Block as BlockT>::Hash>> {
            extract_xdm_proof_state_roots(extrinsic)
        }

        fn is_domain_info_confirmed(
            domain_id: DomainId,
            domain_block_info: BlockInfo<BlockNumber, <Block as BlockT>::Hash>,
            domain_state_root: <Block as BlockT>::Hash,
        ) -> bool{
            Messenger::is_domain_info_confirmed(domain_id, domain_block_info, domain_state_root)
        }
    }

    impl sp_messenger::RelayerApi<Block, BlockNumber> for Runtime {
        fn chain_id() -> ChainId {
            SelfChainId::get()
        }

        fn relay_confirmation_depth() -> BlockNumber {
            RelayConfirmationDepth::get()
        }

        fn block_messages() -> BlockMessagesWithStorageKey {
            Messenger::get_block_messages()
        }

        fn outbox_message_unsigned(msg: CrossDomainMessage<BlockNumber, <Block as BlockT>::Hash, <Block as BlockT>::Hash>) -> Option<<Block as BlockT>::Extrinsic> {
            Messenger::outbox_message_unsigned(msg)
        }

        fn inbox_response_message_unsigned(msg: CrossDomainMessage<BlockNumber, <Block as BlockT>::Hash, <Block as BlockT>::Hash>) -> Option<<Block as BlockT>::Extrinsic> {
            Messenger::inbox_response_message_unsigned(msg)
        }

        fn should_relay_outbox_message(dst_chain_id: ChainId, msg_id: MessageId) -> bool {
            Messenger::should_relay_outbox_message(dst_chain_id, msg_id)
        }

        fn should_relay_inbox_message_response(dst_chain_id: ChainId, msg_id: MessageId) -> bool {
            Messenger::should_relay_inbox_message_response(dst_chain_id, msg_id)
        }
    }
}<|MERGE_RESOLUTION|>--- conflicted
+++ resolved
@@ -25,7 +25,6 @@
 
 use codec::{Compact, CompactLen, Decode, Encode, MaxEncodedLen};
 use core::num::NonZeroU64;
-use domain_runtime_primitives::opaque::Block as DomainBlock;
 use domain_runtime_primitives::{
     BlockNumber as DomainNumber, Hash as DomainHash, MultiAccountId, TryConvertBack,
 };
@@ -647,11 +646,7 @@
 impl pallet_domains::Config for Runtime {
     type RuntimeEvent = RuntimeEvent;
     type DomainHash = DomainHash;
-<<<<<<< HEAD
-    type DomainBlock = DomainBlock;
-=======
     type DomainHeader = sp_runtime::generic::Header<DomainNumber, BlakeTwo256>;
->>>>>>> 9b52fe49
     type ConfirmationDepthK = ConfirmationDepthK;
     type DomainRuntimeUpgradeDelay = DomainRuntimeUpgradeDelay;
     type Currency = Balances;
