--- conflicted
+++ resolved
@@ -196,12 +196,8 @@
     Block: BlockT,
     Block::Hash: From<H256>,
     DomainBlock: BlockT,
-<<<<<<< HEAD
+    DomainBlock::Hash: From<H256>,
     Client: BlockBackend<Block> + HeaderBackend<Block> + ProvideRuntimeApi<Block> + 'static,
-=======
-    DomainBlock::Hash: From<H256>,
-    Client: HeaderBackend<Block> + ProvideRuntimeApi<Block> + 'static,
->>>>>>> 225dbd69
     Client::Api: DomainsApi<Block, NumberFor<DomainBlock>, DomainBlock::Hash>,
     Executor: CodeExecutor + sc_executor::RuntimeVersionOf,
 {
